--- conflicted
+++ resolved
@@ -237,20 +237,12 @@
 			continue;
 
 		seq_printf(m, "PPC4XX OCM   : %d\n", ocm->index);
-<<<<<<< HEAD
-		seq_printf(m, "PhysAddr     : %pa[p]\n", &(ocm->phys));
-=======
 		seq_printf(m, "PhysAddr     : %pa\n", &(ocm->phys));
->>>>>>> f17b5f06
 		seq_printf(m, "MemTotal     : %d Bytes\n", ocm->memtotal);
 		seq_printf(m, "MemTotal(NC) : %d Bytes\n", ocm->nc.memtotal);
 		seq_printf(m, "MemTotal(C)  : %d Bytes\n\n", ocm->c.memtotal);
 
-<<<<<<< HEAD
-		seq_printf(m, "NC.PhysAddr  : %pa[p]\n", &(ocm->nc.phys));
-=======
 		seq_printf(m, "NC.PhysAddr  : %pa\n", &(ocm->nc.phys));
->>>>>>> f17b5f06
 		seq_printf(m, "NC.VirtAddr  : 0x%p\n", ocm->nc.virt);
 		seq_printf(m, "NC.MemTotal  : %d Bytes\n", ocm->nc.memtotal);
 		seq_printf(m, "NC.MemFree   : %d Bytes\n", ocm->nc.memfree);
@@ -260,11 +252,7 @@
 							blk->size, blk->owner);
 		}
 
-<<<<<<< HEAD
-		seq_printf(m, "\nC.PhysAddr   : %pa[p]\n", &(ocm->c.phys));
-=======
 		seq_printf(m, "\nC.PhysAddr   : %pa\n", &(ocm->c.phys));
->>>>>>> f17b5f06
 		seq_printf(m, "C.VirtAddr   : 0x%p\n", ocm->c.virt);
 		seq_printf(m, "C.MemTotal   : %d Bytes\n", ocm->c.memtotal);
 		seq_printf(m, "C.MemFree    : %d Bytes\n", ocm->c.memfree);
