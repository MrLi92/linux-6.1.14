menu "Platform selection"

config ARCH_ACTIONS
	bool "Actions Semi Platforms"
	select OWL_TIMER
	help
	  This enables support for the Actions Semiconductor S900 SoC family.

config ARCH_SUNXI
	bool "Allwinner sunxi 64-bit SoC Family"
	select ARCH_HAS_RESET_CONTROLLER
	select GENERIC_IRQ_CHIP
	select PINCTRL
	select RESET_CONTROLLER
	help
	  This enables support for Allwinner sunxi based SoCs like the A64.

config ARCH_ALPINE
	bool "Annapurna Labs Alpine platform"
	select ALPINE_MSI if PCI
	help
	  This enables support for the Annapurna Labs Alpine
	  Soc family.

config ARCH_BCM2835
	bool "Broadcom BCM2835 family"
	select TIMER_OF
	select GPIOLIB
	select PINCTRL
	select PINCTRL_BCM2835
	select ARM_AMBA
	select ARM_TIMER_SP804
	select HAVE_ARM_ARCH_TIMER
	help
	  This enables support for the Broadcom BCM2837 SoC.
	  This SoC is used in the Raspberry Pi 3 device.

config ARCH_BCM_IPROC
	bool "Broadcom iProc SoC Family"
	select COMMON_CLK_IPROC
	select GPIOLIB
	select PINCTRL
	help
	  This enables support for Broadcom iProc based SoCs

config ARCH_BERLIN
	bool "Marvell Berlin SoC Family"
	select DW_APB_ICTL
	select GPIOLIB
	select PINCTRL
	help
	  This enables support for Marvell Berlin SoC Family

config ARCH_BRCMSTB
	bool "Broadcom Set-Top-Box SoCs"
	select BRCMSTB_L2_IRQ
	select GENERIC_IRQ_CHIP
	help
	  This enables support for Broadcom's ARMv8 Set Top Box SoCs

config ARCH_EXYNOS
	bool "ARMv8 based Samsung Exynos SoC family"
	select COMMON_CLK_SAMSUNG
	select EXYNOS_PM_DOMAINS if PM_GENERIC_DOMAINS
	select EXYNOS_PMU
	select HAVE_S3C2410_WATCHDOG if WATCHDOG
	select HAVE_S3C_RTC if RTC_CLASS
	select PINCTRL
	select PINCTRL_EXYNOS
	select SOC_SAMSUNG
	help
	  This enables support for ARMv8 based Samsung Exynos SoC family.

config ARCH_LAYERSCAPE
	bool "ARMv8 based Freescale Layerscape SoC family"
	select EDAC_SUPPORT
	help
	  This enables support for the Freescale Layerscape SoC family.

config ARCH_LG1K
	bool "LG Electronics LG1K SoC Family"
	help
	  This enables support for LG Electronics LG1K SoC Family

config ARCH_HISI
	bool "Hisilicon SoC Family"
	select ARM_TIMER_SP804
	select HISILICON_IRQ_MBIGEN if PCI
	select PINCTRL
	help
	  This enables support for Hisilicon ARMv8 SoC family

config ARCH_MEDIATEK
	bool "MediaTek SoC Family"
	select ARM_GIC
	select PINCTRL
	select MTK_TIMER
	help
	  This enables support for MediaTek MT27xx, MT65xx, MT76xx
	  & MT81xx ARMv8 SoCs

config ARCH_MESON
	bool "Amlogic Platforms"
	select PINCTRL
	select PINCTRL_MESON
	select COMMON_CLK_AMLOGIC
	select COMMON_CLK_GXBB
<<<<<<< HEAD
=======
	select COMMON_CLK_AXG
>>>>>>> 661e50bc
	select MESON_IRQ_GPIO
	help
	  This enables support for the Amlogic S905 SoCs.

config ARCH_MVEBU
	bool "Marvell EBU SoC Family"
	select ARMADA_AP806_SYSCON
	select ARMADA_CP110_SYSCON
	select ARMADA_37XX_CLK
	select GPIOLIB
	select GPIOLIB_IRQCHIP
	select MVEBU_GICP
	select MVEBU_ICU
	select MVEBU_ODMI
	select MVEBU_PIC
	select OF_GPIO
	select PINCTRL
	select PINCTRL_ARMADA_37XX
	select PINCTRL_ARMADA_AP806
	select PINCTRL_ARMADA_CP110
	help
	  This enables support for Marvell EBU familly, including:
	   - Armada 3700 SoC Family
	   - Armada 7K SoC Family
	   - Armada 8K SoC Family

config ARCH_QCOM
	bool "Qualcomm Platforms"
	select GPIOLIB
	select PINCTRL
	help
	  This enables support for the ARMv8 based Qualcomm chipsets.

config ARCH_REALTEK
	bool "Realtek Platforms"
	help
	  This enables support for the ARMv8 based Realtek chipsets,
	  like the RTD1295.

config ARCH_ROCKCHIP
	bool "Rockchip Platforms"
	select ARCH_HAS_RESET_CONTROLLER
	select GPIOLIB
	select PINCTRL
	select PINCTRL_ROCKCHIP
	select ROCKCHIP_TIMER
	help
	  This enables support for the ARMv8 based Rockchip chipsets,
	  like the RK3368.

config ARCH_SEATTLE
	bool "AMD Seattle SoC Family"
	help
	  This enables support for AMD Seattle SOC Family

config ARCH_SHMOBILE
	bool

config ARCH_SYNQUACER
	bool "Socionext SynQuacer SoC Family"

config ARCH_RENESAS
	bool "Renesas SoC Platforms"
	select ARCH_SHMOBILE
	select PINCTRL
	select PM
	select PM_GENERIC_DOMAINS
	select RENESAS_IRQC
	select SOC_BUS
	help
	  This enables support for the ARMv8 based Renesas SoCs.

config ARCH_R8A7795
	bool "Renesas R-Car H3 SoC Platform"
	depends on ARCH_RENESAS
	help
	  This enables support for the Renesas R-Car H3 SoC.

config ARCH_R8A7796
	bool "Renesas R-Car M3-W SoC Platform"
	depends on ARCH_RENESAS
	help
	  This enables support for the Renesas R-Car M3-W SoC.

config ARCH_R8A77970
	bool "Renesas R-Car V3M SoC Platform"
	depends on ARCH_RENESAS
	help
	  This enables support for the Renesas R-Car V3M SoC.

config ARCH_R8A77995
	bool "Renesas R-Car D3 SoC Platform"
	depends on ARCH_RENESAS
	help
	  This enables support for the Renesas R-Car D3 SoC.

config ARCH_STRATIX10
	bool "Altera's Stratix 10 SoCFPGA Family"
	help
	  This enables support for Altera's Stratix 10 SoCFPGA Family.

config ARCH_TEGRA
	bool "NVIDIA Tegra SoC Family"
	select ARCH_HAS_RESET_CONTROLLER
	select CLKDEV_LOOKUP
	select CLKSRC_MMIO
	select TIMER_OF
	select GENERIC_CLOCKEVENTS
	select GPIOLIB
	select PINCTRL
	select PM
	select PM_GENERIC_DOMAINS
	select RESET_CONTROLLER
	help
	  This enables support for the NVIDIA Tegra SoC family.

config ARCH_SPRD
	bool "Spreadtrum SoC platform"
	help
	  Support for Spreadtrum ARM based SoCs

config ARCH_THUNDER
	bool "Cavium Inc. Thunder SoC Family"
	help
	  This enables support for Cavium's Thunder Family of SoCs.

config ARCH_THUNDER2
	bool "Cavium ThunderX2 Server Processors"
	select GPIOLIB
	help
	  This enables support for Cavium's ThunderX2 CN99XX family of
	  server processors.

config ARCH_UNIPHIER
	bool "Socionext UniPhier SoC Family"
	select ARCH_HAS_RESET_CONTROLLER
	select PINCTRL
	help
	  This enables support for Socionext UniPhier SoC family.

config ARCH_VEXPRESS
	bool "ARMv8 software model (Versatile Express)"
	select COMMON_CLK_VERSATILE
	select GPIOLIB
	select PM
	select PM_GENERIC_DOMAINS
	select POWER_RESET_VEXPRESS
	select VEXPRESS_CONFIG
	help
	  This enables support for the ARMv8 software model (Versatile
	  Express).

config ARCH_VULCAN
	def_bool n

config ARCH_XGENE
	bool "AppliedMicro X-Gene SOC Family"
	help
	  This enables support for AppliedMicro X-Gene SOC Family

config ARCH_ZX
	bool "ZTE ZX SoC Family"
	select PINCTRL
	help
	  This enables support for ZTE ZX SoC Family

config ARCH_ZYNQMP
	bool "Xilinx ZynqMP Family"
	help
	  This enables support for Xilinx ZynqMP Family

endmenu<|MERGE_RESOLUTION|>--- conflicted
+++ resolved
@@ -105,10 +105,7 @@
 	select PINCTRL_MESON
 	select COMMON_CLK_AMLOGIC
 	select COMMON_CLK_GXBB
-<<<<<<< HEAD
-=======
 	select COMMON_CLK_AXG
->>>>>>> 661e50bc
 	select MESON_IRQ_GPIO
 	help
 	  This enables support for the Amlogic S905 SoCs.
