--- conflicted
+++ resolved
@@ -2614,13 +2614,8 @@
 	discard_block = block + ext4_group_first_block_no(sb, block_group);
 	trace_ext4_discard_blocks(sb,
 			(unsigned long long) discard_block, count);
-<<<<<<< HEAD
 	ret = sb_issue_discard(sb, discard_block, count, GFP_NOFS, 0);
-	if (ret == EOPNOTSUPP) {
-=======
-	ret = sb_issue_discard(sb, discard_block, count);
 	if (ret == -EOPNOTSUPP) {
->>>>>>> a269029d
 		ext4_warning(sb, "discard not supported, disabling");
 		clear_opt(EXT4_SB(sb)->s_mount_opt, DISCARD);
 	}
