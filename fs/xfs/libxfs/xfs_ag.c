--- conflicted
+++ resolved
@@ -462,8 +462,6 @@
 					be32_to_cpu(agf->agf_length) - len),
 				len, &XFS_RMAP_OINFO_SKIP_UPDATE,
 				XFS_AG_RESV_NONE);
-<<<<<<< HEAD
-=======
 }
 
 /* Retrieve AG geometry. */
@@ -516,5 +514,4 @@
 out_agi:
 	xfs_buf_relse(agi_bp);
 	return error;
->>>>>>> 0ecfebd2
 }