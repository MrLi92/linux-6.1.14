--- conflicted
+++ resolved
@@ -1947,25 +1947,17 @@
 }
 
 static int bnxt_tc_setup_indr_cb(struct net_device *netdev, void *cb_priv,
-<<<<<<< HEAD
-				 enum tc_setup_type type, void *type_data)
-=======
 				 enum tc_setup_type type, void *type_data,
 				 void *data,
 				 void (*cleanup)(struct flow_block_cb *block_cb))
->>>>>>> 84569f32
 {
 	if (!bnxt_is_netdev_indr_offload(netdev))
 		return -EOPNOTSUPP;
 
 	switch (type) {
 	case TC_SETUP_BLOCK:
-<<<<<<< HEAD
-		return bnxt_tc_setup_indr_block(netdev, cb_priv, type_data);
-=======
 		return bnxt_tc_setup_indr_block(netdev, cb_priv, type_data, data,
 						cleanup);
->>>>>>> 84569f32
 	default:
 		break;
 	}
@@ -2087,11 +2079,7 @@
 		return;
 
 	flow_indr_dev_unregister(bnxt_tc_setup_indr_cb, bp,
-<<<<<<< HEAD
-				 bnxt_tc_setup_indr_block_cb);
-=======
 				 bnxt_tc_setup_indr_rel);
->>>>>>> 84569f32
 	rhashtable_destroy(&tc_info->flow_table);
 	rhashtable_destroy(&tc_info->l2_table);
 	rhashtable_destroy(&tc_info->decap_l2_table);
