--- conflicted
+++ resolved
@@ -341,10 +341,7 @@
 	case MLX5_CMD_OP_DEALLOC_SF:
 	case MLX5_CMD_OP_DESTROY_UCTX:
 	case MLX5_CMD_OP_DESTROY_UMEM:
-<<<<<<< HEAD
-=======
 	case MLX5_CMD_OP_MODIFY_RQT:
->>>>>>> 8590222e
 		return MLX5_CMD_STAT_OK;
 
 	case MLX5_CMD_OP_QUERY_HCA_CAP:
