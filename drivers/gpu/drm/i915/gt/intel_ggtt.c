// SPDX-License-Identifier: MIT
/*
 * Copyright © 2020 Intel Corporation
 */

#include <linux/agp_backend.h>
#include <linux/stop_machine.h>

#include <asm/set_memory.h>
#include <asm/smp.h>

#include <drm/i915_drm.h>
#include <drm/intel-gtt.h>

#include "gem/i915_gem_lmem.h"

#include "intel_gt.h"
#include "i915_drv.h"
#include "i915_scatterlist.h"
#include "i915_vgpu.h"

#include "intel_gtt.h"
#include "gen8_ppgtt.h"

static void i915_ggtt_color_adjust(const struct drm_mm_node *node,
				   unsigned long color,
				   u64 *start,
				   u64 *end)
{
	if (i915_node_color_differs(node, color))
		*start += I915_GTT_PAGE_SIZE;

	/*
	 * Also leave a space between the unallocated reserved node after the
	 * GTT and any objects within the GTT, i.e. we use the color adjustment
	 * to insert a guard page to prevent prefetches crossing over the
	 * GTT boundary.
	 */
	node = list_next_entry(node, node_list);
	if (node->color != color)
		*end -= I915_GTT_PAGE_SIZE;
}

static int ggtt_init_hw(struct i915_ggtt *ggtt)
{
	struct drm_i915_private *i915 = ggtt->vm.i915;

	i915_address_space_init(&ggtt->vm, VM_CLASS_GGTT);

	ggtt->vm.is_ggtt = true;

	/* Only VLV supports read-only GGTT mappings */
	ggtt->vm.has_read_only = IS_VALLEYVIEW(i915);

	if (!HAS_LLC(i915) && !HAS_PPGTT(i915))
		ggtt->vm.mm.color_adjust = i915_ggtt_color_adjust;

	if (ggtt->mappable_end) {
		if (!io_mapping_init_wc(&ggtt->iomap,
					ggtt->gmadr.start,
					ggtt->mappable_end)) {
			ggtt->vm.cleanup(&ggtt->vm);
			return -EIO;
		}

		ggtt->mtrr = arch_phys_wc_add(ggtt->gmadr.start,
					      ggtt->mappable_end);
	}

	intel_ggtt_init_fences(ggtt);

	return 0;
}

/**
 * i915_ggtt_init_hw - Initialize GGTT hardware
 * @i915: i915 device
 */
int i915_ggtt_init_hw(struct drm_i915_private *i915)
{
	int ret;

	/*
	 * Note that we use page colouring to enforce a guard page at the
	 * end of the address space. This is required as the CS may prefetch
	 * beyond the end of the batch buffer, across the page boundary,
	 * and beyond the end of the GTT if we do not provide a guard.
	 */
	ret = ggtt_init_hw(&i915->ggtt);
	if (ret)
		return ret;

	return 0;
}

/*
 * Certain Gen5 chipsets require idling the GPU before
 * unmapping anything from the GTT when VT-d is enabled.
 */
static bool needs_idle_maps(struct drm_i915_private *i915)
{
	/*
	 * Query intel_iommu to see if we need the workaround. Presumably that
	 * was loaded first.
	 */
	if (!intel_vtd_active(i915))
		return false;

	if (GRAPHICS_VER(i915) == 5 && IS_MOBILE(i915))
		return true;

	if (GRAPHICS_VER(i915) == 12)
		return true; /* XXX DMAR fault reason 7 */

	return false;
}

/**
 * i915_ggtt_suspend_vm - Suspend the memory mappings for a GGTT or DPT VM
 * @vm: The VM to suspend the mappings for
 *
 * Suspend the memory mappings for all objects mapped to HW via the GGTT or a
 * DPT page table.
 */
void i915_ggtt_suspend_vm(struct i915_address_space *vm)
{
	struct i915_vma *vma, *vn;
	int open;

	drm_WARN_ON(&vm->i915->drm, !vm->is_ggtt && !vm->is_dpt);

	mutex_lock(&vm->mutex);

	/* Skip rewriting PTE on VMA unbind. */
	open = atomic_xchg(&vm->open, 0);

	list_for_each_entry_safe(vma, vn, &vm->bound_list, vm_link) {
		GEM_BUG_ON(!drm_mm_node_allocated(&vma->node));
		i915_vma_wait_for_bind(vma);

		if (i915_vma_is_pinned(vma))
			continue;

		if (!i915_vma_is_bound(vma, I915_VMA_GLOBAL_BIND)) {
			__i915_vma_evict(vma);
			drm_mm_remove_node(&vma->node);
		}
	}

	vm->clear_range(vm, 0, vm->total);

	atomic_set(&vm->open, open);

	mutex_unlock(&vm->mutex);
}

void i915_ggtt_suspend(struct i915_ggtt *ggtt)
{
	i915_ggtt_suspend_vm(&ggtt->vm);
	ggtt->invalidate(ggtt);

	intel_gt_check_and_clear_faults(ggtt->vm.gt);
}

void gen6_ggtt_invalidate(struct i915_ggtt *ggtt)
{
	struct intel_uncore *uncore = ggtt->vm.gt->uncore;

	spin_lock_irq(&uncore->lock);
	intel_uncore_write_fw(uncore, GFX_FLSH_CNTL_GEN6, GFX_FLSH_CNTL_EN);
	intel_uncore_read_fw(uncore, GFX_FLSH_CNTL_GEN6);
	spin_unlock_irq(&uncore->lock);
}

static void gen8_ggtt_invalidate(struct i915_ggtt *ggtt)
{
	struct intel_uncore *uncore = ggtt->vm.gt->uncore;

	/*
	 * Note that as an uncached mmio write, this will flush the
	 * WCB of the writes into the GGTT before it triggers the invalidate.
	 */
	intel_uncore_write_fw(uncore, GFX_FLSH_CNTL_GEN6, GFX_FLSH_CNTL_EN);
}

static void guc_ggtt_invalidate(struct i915_ggtt *ggtt)
{
	struct intel_uncore *uncore = ggtt->vm.gt->uncore;
	struct drm_i915_private *i915 = ggtt->vm.i915;

	gen8_ggtt_invalidate(ggtt);

	if (GRAPHICS_VER(i915) >= 12)
		intel_uncore_write_fw(uncore, GEN12_GUC_TLB_INV_CR,
				      GEN12_GUC_TLB_INV_CR_INVALIDATE);
	else
		intel_uncore_write_fw(uncore, GEN8_GTCR, GEN8_GTCR_INVALIDATE);
}

static void gmch_ggtt_invalidate(struct i915_ggtt *ggtt)
{
	intel_gtt_chipset_flush();
}

u64 gen8_ggtt_pte_encode(dma_addr_t addr,
			 enum i915_cache_level level,
			 u32 flags)
{
	gen8_pte_t pte = addr | GEN8_PAGE_PRESENT;

	if (flags & PTE_LM)
		pte |= GEN12_GGTT_PTE_LM;

	return pte;
}

static void gen8_set_pte(void __iomem *addr, gen8_pte_t pte)
{
	writeq(pte, addr);
}

static void gen8_ggtt_insert_page(struct i915_address_space *vm,
				  dma_addr_t addr,
				  u64 offset,
				  enum i915_cache_level level,
				  u32 flags)
{
	struct i915_ggtt *ggtt = i915_vm_to_ggtt(vm);
	gen8_pte_t __iomem *pte =
		(gen8_pte_t __iomem *)ggtt->gsm + offset / I915_GTT_PAGE_SIZE;

	gen8_set_pte(pte, gen8_ggtt_pte_encode(addr, level, flags));

	ggtt->invalidate(ggtt);
}

static void gen8_ggtt_insert_entries(struct i915_address_space *vm,
				     struct i915_vma *vma,
				     enum i915_cache_level level,
				     u32 flags)
{
	const gen8_pte_t pte_encode = gen8_ggtt_pte_encode(0, level, flags);
	struct i915_ggtt *ggtt = i915_vm_to_ggtt(vm);
	gen8_pte_t __iomem *gte;
	gen8_pte_t __iomem *end;
	struct sgt_iter iter;
	dma_addr_t addr;

	/*
	 * Note that we ignore PTE_READ_ONLY here. The caller must be careful
	 * not to allow the user to override access to a read only page.
	 */

	gte = (gen8_pte_t __iomem *)ggtt->gsm;
	gte += vma->node.start / I915_GTT_PAGE_SIZE;
	end = gte + vma->node.size / I915_GTT_PAGE_SIZE;

	for_each_sgt_daddr(addr, iter, vma->pages)
		gen8_set_pte(gte++, pte_encode | addr);
	GEM_BUG_ON(gte > end);

	/* Fill the allocated but "unused" space beyond the end of the buffer */
	while (gte < end)
		gen8_set_pte(gte++, vm->scratch[0]->encode);

	/*
	 * We want to flush the TLBs only after we're certain all the PTE
	 * updates have finished.
	 */
	ggtt->invalidate(ggtt);
}

static void gen6_ggtt_insert_page(struct i915_address_space *vm,
				  dma_addr_t addr,
				  u64 offset,
				  enum i915_cache_level level,
				  u32 flags)
{
	struct i915_ggtt *ggtt = i915_vm_to_ggtt(vm);
	gen6_pte_t __iomem *pte =
		(gen6_pte_t __iomem *)ggtt->gsm + offset / I915_GTT_PAGE_SIZE;

	iowrite32(vm->pte_encode(addr, level, flags), pte);

	ggtt->invalidate(ggtt);
}

/*
 * Binds an object into the global gtt with the specified cache level.
 * The object will be accessible to the GPU via commands whose operands
 * reference offsets within the global GTT as well as accessible by the GPU
 * through the GMADR mapped BAR (i915->mm.gtt->gtt).
 */
static void gen6_ggtt_insert_entries(struct i915_address_space *vm,
				     struct i915_vma *vma,
				     enum i915_cache_level level,
				     u32 flags)
{
	struct i915_ggtt *ggtt = i915_vm_to_ggtt(vm);
	gen6_pte_t __iomem *gte;
	gen6_pte_t __iomem *end;
	struct sgt_iter iter;
	dma_addr_t addr;

	gte = (gen6_pte_t __iomem *)ggtt->gsm;
	gte += vma->node.start / I915_GTT_PAGE_SIZE;
	end = gte + vma->node.size / I915_GTT_PAGE_SIZE;

	for_each_sgt_daddr(addr, iter, vma->pages)
		iowrite32(vm->pte_encode(addr, level, flags), gte++);
	GEM_BUG_ON(gte > end);

	/* Fill the allocated but "unused" space beyond the end of the buffer */
	while (gte < end)
		iowrite32(vm->scratch[0]->encode, gte++);

	/*
	 * We want to flush the TLBs only after we're certain all the PTE
	 * updates have finished.
	 */
	ggtt->invalidate(ggtt);
}

static void nop_clear_range(struct i915_address_space *vm,
			    u64 start, u64 length)
{
}

static void gen8_ggtt_clear_range(struct i915_address_space *vm,
				  u64 start, u64 length)
{
	struct i915_ggtt *ggtt = i915_vm_to_ggtt(vm);
	unsigned int first_entry = start / I915_GTT_PAGE_SIZE;
	unsigned int num_entries = length / I915_GTT_PAGE_SIZE;
	const gen8_pte_t scratch_pte = vm->scratch[0]->encode;
	gen8_pte_t __iomem *gtt_base =
		(gen8_pte_t __iomem *)ggtt->gsm + first_entry;
	const int max_entries = ggtt_total_entries(ggtt) - first_entry;
	int i;

	if (WARN(num_entries > max_entries,
		 "First entry = %d; Num entries = %d (max=%d)\n",
		 first_entry, num_entries, max_entries))
		num_entries = max_entries;

	for (i = 0; i < num_entries; i++)
		gen8_set_pte(&gtt_base[i], scratch_pte);
}

static void bxt_vtd_ggtt_wa(struct i915_address_space *vm)
{
	/*
	 * Make sure the internal GAM fifo has been cleared of all GTT
	 * writes before exiting stop_machine(). This guarantees that
	 * any aperture accesses waiting to start in another process
	 * cannot back up behind the GTT writes causing a hang.
	 * The register can be any arbitrary GAM register.
	 */
	intel_uncore_posting_read_fw(vm->gt->uncore, GFX_FLSH_CNTL_GEN6);
}

struct insert_page {
	struct i915_address_space *vm;
	dma_addr_t addr;
	u64 offset;
	enum i915_cache_level level;
};

static int bxt_vtd_ggtt_insert_page__cb(void *_arg)
{
	struct insert_page *arg = _arg;

	gen8_ggtt_insert_page(arg->vm, arg->addr, arg->offset, arg->level, 0);
	bxt_vtd_ggtt_wa(arg->vm);

	return 0;
}

static void bxt_vtd_ggtt_insert_page__BKL(struct i915_address_space *vm,
					  dma_addr_t addr,
					  u64 offset,
					  enum i915_cache_level level,
					  u32 unused)
{
	struct insert_page arg = { vm, addr, offset, level };

	stop_machine(bxt_vtd_ggtt_insert_page__cb, &arg, NULL);
}

struct insert_entries {
	struct i915_address_space *vm;
	struct i915_vma *vma;
	enum i915_cache_level level;
	u32 flags;
};

static int bxt_vtd_ggtt_insert_entries__cb(void *_arg)
{
	struct insert_entries *arg = _arg;

	gen8_ggtt_insert_entries(arg->vm, arg->vma, arg->level, arg->flags);
	bxt_vtd_ggtt_wa(arg->vm);

	return 0;
}

static void bxt_vtd_ggtt_insert_entries__BKL(struct i915_address_space *vm,
					     struct i915_vma *vma,
					     enum i915_cache_level level,
					     u32 flags)
{
	struct insert_entries arg = { vm, vma, level, flags };

	stop_machine(bxt_vtd_ggtt_insert_entries__cb, &arg, NULL);
}

static void gen6_ggtt_clear_range(struct i915_address_space *vm,
				  u64 start, u64 length)
{
	struct i915_ggtt *ggtt = i915_vm_to_ggtt(vm);
	unsigned int first_entry = start / I915_GTT_PAGE_SIZE;
	unsigned int num_entries = length / I915_GTT_PAGE_SIZE;
	gen6_pte_t scratch_pte, __iomem *gtt_base =
		(gen6_pte_t __iomem *)ggtt->gsm + first_entry;
	const int max_entries = ggtt_total_entries(ggtt) - first_entry;
	int i;

	if (WARN(num_entries > max_entries,
		 "First entry = %d; Num entries = %d (max=%d)\n",
		 first_entry, num_entries, max_entries))
		num_entries = max_entries;

	scratch_pte = vm->scratch[0]->encode;
	for (i = 0; i < num_entries; i++)
		iowrite32(scratch_pte, &gtt_base[i]);
}

static void i915_ggtt_insert_page(struct i915_address_space *vm,
				  dma_addr_t addr,
				  u64 offset,
				  enum i915_cache_level cache_level,
				  u32 unused)
{
	unsigned int flags = (cache_level == I915_CACHE_NONE) ?
		AGP_USER_MEMORY : AGP_USER_CACHED_MEMORY;

	intel_gtt_insert_page(addr, offset >> PAGE_SHIFT, flags);
}

static void i915_ggtt_insert_entries(struct i915_address_space *vm,
				     struct i915_vma *vma,
				     enum i915_cache_level cache_level,
				     u32 unused)
{
	unsigned int flags = (cache_level == I915_CACHE_NONE) ?
		AGP_USER_MEMORY : AGP_USER_CACHED_MEMORY;

	intel_gtt_insert_sg_entries(vma->pages, vma->node.start >> PAGE_SHIFT,
				    flags);
}

static void i915_ggtt_clear_range(struct i915_address_space *vm,
				  u64 start, u64 length)
{
	intel_gtt_clear_range(start >> PAGE_SHIFT, length >> PAGE_SHIFT);
}

static void ggtt_bind_vma(struct i915_address_space *vm,
			  struct i915_vm_pt_stash *stash,
			  struct i915_vma *vma,
			  enum i915_cache_level cache_level,
			  u32 flags)
{
	struct drm_i915_gem_object *obj = vma->obj;
	u32 pte_flags;

	if (i915_vma_is_bound(vma, ~flags & I915_VMA_BIND_MASK))
		return;

	/* Applicable to VLV (gen8+ do not support RO in the GGTT) */
	pte_flags = 0;
	if (i915_gem_object_is_readonly(obj))
		pte_flags |= PTE_READ_ONLY;
	if (i915_gem_object_is_lmem(obj))
		pte_flags |= PTE_LM;

	vm->insert_entries(vm, vma, cache_level, pte_flags);
	vma->page_sizes.gtt = I915_GTT_PAGE_SIZE;
}

static void ggtt_unbind_vma(struct i915_address_space *vm, struct i915_vma *vma)
{
	vm->clear_range(vm, vma->node.start, vma->size);
}

static int ggtt_reserve_guc_top(struct i915_ggtt *ggtt)
{
	u64 size;
	int ret;

	if (!intel_uc_uses_guc(&ggtt->vm.gt->uc))
		return 0;

	GEM_BUG_ON(ggtt->vm.total <= GUC_GGTT_TOP);
	size = ggtt->vm.total - GUC_GGTT_TOP;

	ret = i915_gem_gtt_reserve(&ggtt->vm, &ggtt->uc_fw, size,
				   GUC_GGTT_TOP, I915_COLOR_UNEVICTABLE,
				   PIN_NOEVICT);
	if (ret)
		drm_dbg(&ggtt->vm.i915->drm,
			"Failed to reserve top of GGTT for GuC\n");

	return ret;
}

static void ggtt_release_guc_top(struct i915_ggtt *ggtt)
{
	if (drm_mm_node_allocated(&ggtt->uc_fw))
		drm_mm_remove_node(&ggtt->uc_fw);
}

static void cleanup_init_ggtt(struct i915_ggtt *ggtt)
{
	ggtt_release_guc_top(ggtt);
	if (drm_mm_node_allocated(&ggtt->error_capture))
		drm_mm_remove_node(&ggtt->error_capture);
	mutex_destroy(&ggtt->error_mutex);
}

static int init_ggtt(struct i915_ggtt *ggtt)
{
	/*
	 * Let GEM Manage all of the aperture.
	 *
	 * However, leave one page at the end still bound to the scratch page.
	 * There are a number of places where the hardware apparently prefetches
	 * past the end of the object, and we've seen multiple hangs with the
	 * GPU head pointer stuck in a batchbuffer bound at the last page of the
	 * aperture.  One page should be enough to keep any prefetching inside
	 * of the aperture.
	 */
	unsigned long hole_start, hole_end;
	struct drm_mm_node *entry;
	int ret;

	/*
	 * GuC requires all resources that we're sharing with it to be placed in
	 * non-WOPCM memory. If GuC is not present or not in use we still need a
	 * small bias as ring wraparound at offset 0 sometimes hangs. No idea
	 * why.
	 */
	ggtt->pin_bias = max_t(u32, I915_GTT_PAGE_SIZE,
			       intel_wopcm_guc_size(&ggtt->vm.i915->wopcm));

	ret = intel_vgt_balloon(ggtt);
	if (ret)
		return ret;

	mutex_init(&ggtt->error_mutex);
	if (ggtt->mappable_end) {
		/*
		 * Reserve a mappable slot for our lockless error capture.
		 *
		 * We strongly prefer taking address 0x0 in order to protect
		 * other critical buffers against accidental overwrites,
		 * as writing to address 0 is a very common mistake.
		 *
		 * Since 0 may already be in use by the system (e.g. the BIOS
		 * framebuffer), we let the reservation fail quietly and hope
		 * 0 remains reserved always.
		 *
		 * If we fail to reserve 0, and then fail to find any space
		 * for an error-capture, remain silent. We can afford not
		 * to reserve an error_capture node as we have fallback
		 * paths, and we trust that 0 will remain reserved. However,
		 * the only likely reason for failure to insert is a driver
		 * bug, which we expect to cause other failures...
		 */
		ggtt->error_capture.size = I915_GTT_PAGE_SIZE;
		ggtt->error_capture.color = I915_COLOR_UNEVICTABLE;
		if (drm_mm_reserve_node(&ggtt->vm.mm, &ggtt->error_capture))
			drm_mm_insert_node_in_range(&ggtt->vm.mm,
						    &ggtt->error_capture,
						    ggtt->error_capture.size, 0,
						    ggtt->error_capture.color,
						    0, ggtt->mappable_end,
						    DRM_MM_INSERT_LOW);
	}
	if (drm_mm_node_allocated(&ggtt->error_capture))
		drm_dbg(&ggtt->vm.i915->drm,
			"Reserved GGTT:[%llx, %llx] for use by error capture\n",
			ggtt->error_capture.start,
			ggtt->error_capture.start + ggtt->error_capture.size);

	/*
	 * The upper portion of the GuC address space has a sizeable hole
	 * (several MB) that is inaccessible by GuC. Reserve this range within
	 * GGTT as it can comfortably hold GuC/HuC firmware images.
	 */
	ret = ggtt_reserve_guc_top(ggtt);
	if (ret)
		goto err;

	/* Clear any non-preallocated blocks */
	drm_mm_for_each_hole(entry, &ggtt->vm.mm, hole_start, hole_end) {
		drm_dbg(&ggtt->vm.i915->drm,
			"clearing unused GTT space: [%lx, %lx]\n",
			hole_start, hole_end);
		ggtt->vm.clear_range(&ggtt->vm, hole_start,
				     hole_end - hole_start);
	}

	/* And finally clear the reserved guard page */
	ggtt->vm.clear_range(&ggtt->vm, ggtt->vm.total - PAGE_SIZE, PAGE_SIZE);

	return 0;

err:
	cleanup_init_ggtt(ggtt);
	return ret;
}

static void aliasing_gtt_bind_vma(struct i915_address_space *vm,
				  struct i915_vm_pt_stash *stash,
				  struct i915_vma *vma,
				  enum i915_cache_level cache_level,
				  u32 flags)
{
	u32 pte_flags;

	/* Currently applicable only to VLV */
	pte_flags = 0;
	if (i915_gem_object_is_readonly(vma->obj))
		pte_flags |= PTE_READ_ONLY;

	if (flags & I915_VMA_LOCAL_BIND)
		ppgtt_bind_vma(&i915_vm_to_ggtt(vm)->alias->vm,
			       stash, vma, cache_level, flags);

	if (flags & I915_VMA_GLOBAL_BIND)
		vm->insert_entries(vm, vma, cache_level, pte_flags);
}

static void aliasing_gtt_unbind_vma(struct i915_address_space *vm,
				    struct i915_vma *vma)
{
	if (i915_vma_is_bound(vma, I915_VMA_GLOBAL_BIND))
		vm->clear_range(vm, vma->node.start, vma->size);

	if (i915_vma_is_bound(vma, I915_VMA_LOCAL_BIND))
		ppgtt_unbind_vma(&i915_vm_to_ggtt(vm)->alias->vm, vma);
}

static int init_aliasing_ppgtt(struct i915_ggtt *ggtt)
{
	struct i915_vm_pt_stash stash = {};
	struct i915_ppgtt *ppgtt;
	int err;

	ppgtt = i915_ppgtt_create(ggtt->vm.gt, 0);
	if (IS_ERR(ppgtt))
		return PTR_ERR(ppgtt);

	if (GEM_WARN_ON(ppgtt->vm.total < ggtt->vm.total)) {
		err = -ENODEV;
		goto err_ppgtt;
	}

	err = i915_vm_alloc_pt_stash(&ppgtt->vm, &stash, ggtt->vm.total);
	if (err)
		goto err_ppgtt;

	i915_gem_object_lock(ppgtt->vm.scratch[0], NULL);
	err = i915_vm_map_pt_stash(&ppgtt->vm, &stash);
	i915_gem_object_unlock(ppgtt->vm.scratch[0]);
	if (err)
		goto err_stash;

	/*
	 * Note we only pre-allocate as far as the end of the global
	 * GTT. On 48b / 4-level page-tables, the difference is very,
	 * very significant! We have to preallocate as GVT/vgpu does
	 * not like the page directory disappearing.
	 */
	ppgtt->vm.allocate_va_range(&ppgtt->vm, &stash, 0, ggtt->vm.total);

	ggtt->alias = ppgtt;
	ggtt->vm.bind_async_flags |= ppgtt->vm.bind_async_flags;

	GEM_BUG_ON(ggtt->vm.vma_ops.bind_vma != ggtt_bind_vma);
	ggtt->vm.vma_ops.bind_vma = aliasing_gtt_bind_vma;

	GEM_BUG_ON(ggtt->vm.vma_ops.unbind_vma != ggtt_unbind_vma);
	ggtt->vm.vma_ops.unbind_vma = aliasing_gtt_unbind_vma;

	i915_vm_free_pt_stash(&ppgtt->vm, &stash);
	return 0;

err_stash:
	i915_vm_free_pt_stash(&ppgtt->vm, &stash);
err_ppgtt:
	i915_vm_put(&ppgtt->vm);
	return err;
}

static void fini_aliasing_ppgtt(struct i915_ggtt *ggtt)
{
	struct i915_ppgtt *ppgtt;

	ppgtt = fetch_and_zero(&ggtt->alias);
	if (!ppgtt)
		return;

	i915_vm_put(&ppgtt->vm);

	ggtt->vm.vma_ops.bind_vma   = ggtt_bind_vma;
	ggtt->vm.vma_ops.unbind_vma = ggtt_unbind_vma;
}

int i915_init_ggtt(struct drm_i915_private *i915)
{
	int ret;

	ret = init_ggtt(&i915->ggtt);
	if (ret)
		return ret;

	if (INTEL_PPGTT(i915) == INTEL_PPGTT_ALIASING) {
		ret = init_aliasing_ppgtt(&i915->ggtt);
		if (ret)
			cleanup_init_ggtt(&i915->ggtt);
	}

	return 0;
}

static void ggtt_cleanup_hw(struct i915_ggtt *ggtt)
{
	struct i915_vma *vma, *vn;

	atomic_set(&ggtt->vm.open, 0);

	flush_workqueue(ggtt->vm.i915->wq);

	mutex_lock(&ggtt->vm.mutex);

	list_for_each_entry_safe(vma, vn, &ggtt->vm.bound_list, vm_link)
		WARN_ON(__i915_vma_unbind(vma));

	if (drm_mm_node_allocated(&ggtt->error_capture))
		drm_mm_remove_node(&ggtt->error_capture);
	mutex_destroy(&ggtt->error_mutex);

	ggtt_release_guc_top(ggtt);
	intel_vgt_deballoon(ggtt);

	ggtt->vm.cleanup(&ggtt->vm);

	mutex_unlock(&ggtt->vm.mutex);
	i915_address_space_fini(&ggtt->vm);

	arch_phys_wc_del(ggtt->mtrr);

	if (ggtt->iomap.size)
		io_mapping_fini(&ggtt->iomap);
}

/**
 * i915_ggtt_driver_release - Clean up GGTT hardware initialization
 * @i915: i915 device
 */
void i915_ggtt_driver_release(struct drm_i915_private *i915)
{
	struct i915_ggtt *ggtt = &i915->ggtt;

	fini_aliasing_ppgtt(ggtt);

	intel_ggtt_fini_fences(ggtt);
	ggtt_cleanup_hw(ggtt);
}

/**
 * i915_ggtt_driver_late_release - Cleanup of GGTT that needs to be done after
 * all free objects have been drained.
 * @i915: i915 device
 */
void i915_ggtt_driver_late_release(struct drm_i915_private *i915)
{
	struct i915_ggtt *ggtt = &i915->ggtt;

	GEM_WARN_ON(kref_read(&ggtt->vm.resv_ref) != 1);
	dma_resv_fini(&ggtt->vm._resv);
}

static unsigned int gen6_get_total_gtt_size(u16 snb_gmch_ctl)
{
	snb_gmch_ctl >>= SNB_GMCH_GGMS_SHIFT;
	snb_gmch_ctl &= SNB_GMCH_GGMS_MASK;
	return snb_gmch_ctl << 20;
}

static unsigned int gen8_get_total_gtt_size(u16 bdw_gmch_ctl)
{
	bdw_gmch_ctl >>= BDW_GMCH_GGMS_SHIFT;
	bdw_gmch_ctl &= BDW_GMCH_GGMS_MASK;
	if (bdw_gmch_ctl)
		bdw_gmch_ctl = 1 << bdw_gmch_ctl;

#ifdef CONFIG_X86_32
	/* Limit 32b platforms to a 2GB GGTT: 4 << 20 / pte size * I915_GTT_PAGE_SIZE */
	if (bdw_gmch_ctl > 4)
		bdw_gmch_ctl = 4;
#endif

	return bdw_gmch_ctl << 20;
}

static unsigned int chv_get_total_gtt_size(u16 gmch_ctrl)
{
	gmch_ctrl >>= SNB_GMCH_GGMS_SHIFT;
	gmch_ctrl &= SNB_GMCH_GGMS_MASK;

	if (gmch_ctrl)
		return 1 << (20 + gmch_ctrl);

	return 0;
}

static unsigned int gen6_gttmmadr_size(struct drm_i915_private *i915)
{
	/*
	 * GEN6: GTTMMADR size is 4MB and GTTADR starts at 2MB offset
	 * GEN8: GTTMMADR size is 16MB and GTTADR starts at 8MB offset
	 */
	GEM_BUG_ON(GRAPHICS_VER(i915) < 6);
	return (GRAPHICS_VER(i915) < 8) ? SZ_4M : SZ_16M;
}

static unsigned int gen6_gttadr_offset(struct drm_i915_private *i915)
{
	return gen6_gttmmadr_size(i915) / 2;
}

static int ggtt_probe_common(struct i915_ggtt *ggtt, u64 size)
{
	struct drm_i915_private *i915 = ggtt->vm.i915;
	struct pci_dev *pdev = to_pci_dev(i915->drm.dev);
	phys_addr_t phys_addr;
	u32 pte_flags;
	int ret;

	GEM_WARN_ON(pci_resource_len(pdev, 0) != gen6_gttmmadr_size(i915));
	phys_addr = pci_resource_start(pdev, 0) + gen6_gttadr_offset(i915);

	/*
	 * On BXT+/ICL+ writes larger than 64 bit to the GTT pagetable range
	 * will be dropped. For WC mappings in general we have 64 byte burst
	 * writes when the WC buffer is flushed, so we can't use it, but have to
	 * resort to an uncached mapping. The WC issue is easily caught by the
	 * readback check when writing GTT PTE entries.
	 */
	if (IS_GEN9_LP(i915) || GRAPHICS_VER(i915) >= 11)
		ggtt->gsm = ioremap(phys_addr, size);
	else
		ggtt->gsm = ioremap_wc(phys_addr, size);
	if (!ggtt->gsm) {
		drm_err(&i915->drm, "Failed to map the ggtt page table\n");
		return -ENOMEM;
	}

	kref_init(&ggtt->vm.resv_ref);
	ret = setup_scratch_page(&ggtt->vm);
	if (ret) {
		drm_err(&i915->drm, "Scratch setup failed\n");
		/* iounmap will also get called at remove, but meh */
		iounmap(ggtt->gsm);
		return ret;
	}

	pte_flags = 0;
	if (i915_gem_object_is_lmem(ggtt->vm.scratch[0]))
		pte_flags |= PTE_LM;

	ggtt->vm.scratch[0]->encode =
		ggtt->vm.pte_encode(px_dma(ggtt->vm.scratch[0]),
				    I915_CACHE_NONE, pte_flags);

	return 0;
}

static void gen6_gmch_remove(struct i915_address_space *vm)
{
	struct i915_ggtt *ggtt = i915_vm_to_ggtt(vm);

	iounmap(ggtt->gsm);
	free_scratch(vm);
}

static struct resource pci_resource(struct pci_dev *pdev, int bar)
{
	return (struct resource)DEFINE_RES_MEM(pci_resource_start(pdev, bar),
					       pci_resource_len(pdev, bar));
}

static int gen8_gmch_probe(struct i915_ggtt *ggtt)
{
	struct drm_i915_private *i915 = ggtt->vm.i915;
	struct pci_dev *pdev = to_pci_dev(i915->drm.dev);
	unsigned int size;
	u16 snb_gmch_ctl;

	/* TODO: We're not aware of mappable constraints on gen8 yet */
	if (!HAS_LMEM(i915)) {
		ggtt->gmadr = pci_resource(pdev, 2);
		ggtt->mappable_end = resource_size(&ggtt->gmadr);
	}

	pci_read_config_word(pdev, SNB_GMCH_CTRL, &snb_gmch_ctl);
	if (IS_CHERRYVIEW(i915))
		size = chv_get_total_gtt_size(snb_gmch_ctl);
	else
		size = gen8_get_total_gtt_size(snb_gmch_ctl);

	ggtt->vm.alloc_pt_dma = alloc_pt_dma;
	ggtt->vm.alloc_scratch_dma = alloc_pt_dma;
	ggtt->vm.lmem_pt_obj_flags = I915_BO_ALLOC_PM_EARLY;

	ggtt->vm.total = (size / sizeof(gen8_pte_t)) * I915_GTT_PAGE_SIZE;
	ggtt->vm.cleanup = gen6_gmch_remove;
	ggtt->vm.insert_page = gen8_ggtt_insert_page;
	ggtt->vm.clear_range = nop_clear_range;
	if (intel_scanout_needs_vtd_wa(i915))
		ggtt->vm.clear_range = gen8_ggtt_clear_range;

	ggtt->vm.insert_entries = gen8_ggtt_insert_entries;

	/*
	 * Serialize GTT updates with aperture access on BXT if VT-d is on,
	 * and always on CHV.
	 */
	if (intel_vm_no_concurrent_access_wa(i915)) {
		ggtt->vm.insert_entries = bxt_vtd_ggtt_insert_entries__BKL;
		ggtt->vm.insert_page    = bxt_vtd_ggtt_insert_page__BKL;
		ggtt->vm.bind_async_flags =
			I915_VMA_GLOBAL_BIND | I915_VMA_LOCAL_BIND;
	}

	ggtt->invalidate = gen8_ggtt_invalidate;

	ggtt->vm.vma_ops.bind_vma    = ggtt_bind_vma;
	ggtt->vm.vma_ops.unbind_vma  = ggtt_unbind_vma;

	ggtt->vm.pte_encode = gen8_ggtt_pte_encode;

	setup_private_pat(ggtt->vm.gt->uncore);

	return ggtt_probe_common(ggtt, size);
}

static u64 snb_pte_encode(dma_addr_t addr,
			  enum i915_cache_level level,
			  u32 flags)
{
	gen6_pte_t pte = GEN6_PTE_ADDR_ENCODE(addr) | GEN6_PTE_VALID;

	switch (level) {
	case I915_CACHE_L3_LLC:
	case I915_CACHE_LLC:
		pte |= GEN6_PTE_CACHE_LLC;
		break;
	case I915_CACHE_NONE:
		pte |= GEN6_PTE_UNCACHED;
		break;
	default:
		MISSING_CASE(level);
	}

	return pte;
}

static u64 ivb_pte_encode(dma_addr_t addr,
			  enum i915_cache_level level,
			  u32 flags)
{
	gen6_pte_t pte = GEN6_PTE_ADDR_ENCODE(addr) | GEN6_PTE_VALID;

	switch (level) {
	case I915_CACHE_L3_LLC:
		pte |= GEN7_PTE_CACHE_L3_LLC;
		break;
	case I915_CACHE_LLC:
		pte |= GEN6_PTE_CACHE_LLC;
		break;
	case I915_CACHE_NONE:
		pte |= GEN6_PTE_UNCACHED;
		break;
	default:
		MISSING_CASE(level);
	}

	return pte;
}

static u64 byt_pte_encode(dma_addr_t addr,
			  enum i915_cache_level level,
			  u32 flags)
{
	gen6_pte_t pte = GEN6_PTE_ADDR_ENCODE(addr) | GEN6_PTE_VALID;

	if (!(flags & PTE_READ_ONLY))
		pte |= BYT_PTE_WRITEABLE;

	if (level != I915_CACHE_NONE)
		pte |= BYT_PTE_SNOOPED_BY_CPU_CACHES;

	return pte;
}

static u64 hsw_pte_encode(dma_addr_t addr,
			  enum i915_cache_level level,
			  u32 flags)
{
	gen6_pte_t pte = HSW_PTE_ADDR_ENCODE(addr) | GEN6_PTE_VALID;

	if (level != I915_CACHE_NONE)
		pte |= HSW_WB_LLC_AGE3;

	return pte;
}

static u64 iris_pte_encode(dma_addr_t addr,
			   enum i915_cache_level level,
			   u32 flags)
{
	gen6_pte_t pte = HSW_PTE_ADDR_ENCODE(addr) | GEN6_PTE_VALID;

	switch (level) {
	case I915_CACHE_NONE:
		break;
	case I915_CACHE_WT:
		pte |= HSW_WT_ELLC_LLC_AGE3;
		break;
	default:
		pte |= HSW_WB_ELLC_LLC_AGE3;
		break;
	}

	return pte;
}

static int gen6_gmch_probe(struct i915_ggtt *ggtt)
{
	struct drm_i915_private *i915 = ggtt->vm.i915;
	struct pci_dev *pdev = to_pci_dev(i915->drm.dev);
	unsigned int size;
	u16 snb_gmch_ctl;

	ggtt->gmadr = pci_resource(pdev, 2);
	ggtt->mappable_end = resource_size(&ggtt->gmadr);

	/*
	 * 64/512MB is the current min/max we actually know of, but this is
	 * just a coarse sanity check.
	 */
	if (ggtt->mappable_end < (64<<20) || ggtt->mappable_end > (512<<20)) {
		drm_err(&i915->drm, "Unknown GMADR size (%pa)\n",
			&ggtt->mappable_end);
		return -ENXIO;
	}

	pci_read_config_word(pdev, SNB_GMCH_CTRL, &snb_gmch_ctl);

	size = gen6_get_total_gtt_size(snb_gmch_ctl);
	ggtt->vm.total = (size / sizeof(gen6_pte_t)) * I915_GTT_PAGE_SIZE;

	ggtt->vm.alloc_pt_dma = alloc_pt_dma;
	ggtt->vm.alloc_scratch_dma = alloc_pt_dma;

	ggtt->vm.clear_range = nop_clear_range;
	if (!HAS_FULL_PPGTT(i915) || intel_scanout_needs_vtd_wa(i915))
		ggtt->vm.clear_range = gen6_ggtt_clear_range;
	ggtt->vm.insert_page = gen6_ggtt_insert_page;
	ggtt->vm.insert_entries = gen6_ggtt_insert_entries;
	ggtt->vm.cleanup = gen6_gmch_remove;

	ggtt->invalidate = gen6_ggtt_invalidate;

	if (HAS_EDRAM(i915))
		ggtt->vm.pte_encode = iris_pte_encode;
	else if (IS_HASWELL(i915))
		ggtt->vm.pte_encode = hsw_pte_encode;
	else if (IS_VALLEYVIEW(i915))
		ggtt->vm.pte_encode = byt_pte_encode;
	else if (GRAPHICS_VER(i915) >= 7)
		ggtt->vm.pte_encode = ivb_pte_encode;
	else
		ggtt->vm.pte_encode = snb_pte_encode;

	ggtt->vm.vma_ops.bind_vma    = ggtt_bind_vma;
	ggtt->vm.vma_ops.unbind_vma  = ggtt_unbind_vma;

	return ggtt_probe_common(ggtt, size);
}

static void i915_gmch_remove(struct i915_address_space *vm)
{
	intel_gmch_remove();
}

static int i915_gmch_probe(struct i915_ggtt *ggtt)
{
	struct drm_i915_private *i915 = ggtt->vm.i915;
	phys_addr_t gmadr_base;
	int ret;

	ret = intel_gmch_probe(i915->bridge_dev, to_pci_dev(i915->drm.dev), NULL);
	if (!ret) {
		drm_err(&i915->drm, "failed to set up gmch\n");
		return -EIO;
	}

	intel_gtt_get(&ggtt->vm.total, &gmadr_base, &ggtt->mappable_end);

	ggtt->gmadr =
		(struct resource)DEFINE_RES_MEM(gmadr_base, ggtt->mappable_end);

	ggtt->vm.alloc_pt_dma = alloc_pt_dma;
	ggtt->vm.alloc_scratch_dma = alloc_pt_dma;

	if (needs_idle_maps(i915)) {
		drm_notice(&i915->drm,
			   "Flushing DMA requests before IOMMU unmaps; performance may be degraded\n");
		ggtt->do_idle_maps = true;
	}

	ggtt->vm.insert_page = i915_ggtt_insert_page;
	ggtt->vm.insert_entries = i915_ggtt_insert_entries;
	ggtt->vm.clear_range = i915_ggtt_clear_range;
	ggtt->vm.cleanup = i915_gmch_remove;

	ggtt->invalidate = gmch_ggtt_invalidate;

	ggtt->vm.vma_ops.bind_vma    = ggtt_bind_vma;
	ggtt->vm.vma_ops.unbind_vma  = ggtt_unbind_vma;

	if (unlikely(ggtt->do_idle_maps))
		drm_notice(&i915->drm,
			   "Applying Ironlake quirks for intel_iommu\n");

	return 0;
}

static int ggtt_probe_hw(struct i915_ggtt *ggtt, struct intel_gt *gt)
{
	struct drm_i915_private *i915 = gt->i915;
	int ret;

	ggtt->vm.gt = gt;
	ggtt->vm.i915 = i915;
	ggtt->vm.dma = i915->drm.dev;
	dma_resv_init(&ggtt->vm._resv);

	if (GRAPHICS_VER(i915) <= 5)
		ret = i915_gmch_probe(ggtt);
	else if (GRAPHICS_VER(i915) < 8)
		ret = gen6_gmch_probe(ggtt);
	else
		ret = gen8_gmch_probe(ggtt);
	if (ret) {
		dma_resv_fini(&ggtt->vm._resv);
		return ret;
	}

	if ((ggtt->vm.total - 1) >> 32) {
		drm_err(&i915->drm,
			"We never expected a Global GTT with more than 32bits"
			" of address space! Found %lldM!\n",
			ggtt->vm.total >> 20);
		ggtt->vm.total = 1ULL << 32;
		ggtt->mappable_end =
			min_t(u64, ggtt->mappable_end, ggtt->vm.total);
	}

	if (ggtt->mappable_end > ggtt->vm.total) {
		drm_err(&i915->drm,
			"mappable aperture extends past end of GGTT,"
			" aperture=%pa, total=%llx\n",
			&ggtt->mappable_end, ggtt->vm.total);
		ggtt->mappable_end = ggtt->vm.total;
	}

	/* GMADR is the PCI mmio aperture into the global GTT. */
	drm_dbg(&i915->drm, "GGTT size = %lluM\n", ggtt->vm.total >> 20);
	drm_dbg(&i915->drm, "GMADR size = %lluM\n",
		(u64)ggtt->mappable_end >> 20);
	drm_dbg(&i915->drm, "DSM size = %lluM\n",
		(u64)resource_size(&intel_graphics_stolen_res) >> 20);

	return 0;
}

/**
 * i915_ggtt_probe_hw - Probe GGTT hardware location
 * @i915: i915 device
 */
int i915_ggtt_probe_hw(struct drm_i915_private *i915)
{
	int ret;

	ret = ggtt_probe_hw(&i915->ggtt, to_gt(i915));
	if (ret)
		return ret;

	if (intel_vtd_active(i915))
		drm_info(&i915->drm, "VT-d active for gfx access\n");

	return 0;
}

int i915_ggtt_enable_hw(struct drm_i915_private *i915)
{
	if (GRAPHICS_VER(i915) < 6 && !intel_enable_gtt())
		return -EIO;

	return 0;
}

void i915_ggtt_enable_guc(struct i915_ggtt *ggtt)
{
	GEM_BUG_ON(ggtt->invalidate != gen8_ggtt_invalidate);

	ggtt->invalidate = guc_ggtt_invalidate;

	ggtt->invalidate(ggtt);
}

void i915_ggtt_disable_guc(struct i915_ggtt *ggtt)
{
	/* XXX Temporary pardon for error unload */
	if (ggtt->invalidate == gen8_ggtt_invalidate)
		return;

	/* We should only be called after i915_ggtt_enable_guc() */
	GEM_BUG_ON(ggtt->invalidate != guc_ggtt_invalidate);

	ggtt->invalidate = gen8_ggtt_invalidate;

	ggtt->invalidate(ggtt);
}

/**
 * i915_ggtt_resume_vm - Restore the memory mappings for a GGTT or DPT VM
 * @vm: The VM to restore the mappings for
 *
 * Restore the memory mappings for all objects mapped to HW via the GGTT or a
 * DPT page table.
 *
 * Returns %true if restoring the mapping for any object that was in a write
 * domain before suspend.
 */
bool i915_ggtt_resume_vm(struct i915_address_space *vm)
{
	struct i915_vma *vma;
	bool write_domain_objs = false;
	int open;

	drm_WARN_ON(&vm->i915->drm, !vm->is_ggtt && !vm->is_dpt);

	/* First fill our portion of the GTT with scratch pages */
	vm->clear_range(vm, 0, vm->total);

	/* Skip rewriting PTE on VMA unbind. */
	open = atomic_xchg(&vm->open, 0);

	/* clflush objects bound into the GGTT and rebind them. */
	list_for_each_entry(vma, &vm->bound_list, vm_link) {
		struct drm_i915_gem_object *obj = vma->obj;
		unsigned int was_bound =
			atomic_read(&vma->flags) & I915_VMA_BIND_MASK;

		GEM_BUG_ON(!was_bound);
		vma->ops->bind_vma(vm, NULL, vma,
				   obj ? obj->cache_level : 0,
				   was_bound);
		if (obj) { /* only used during resume => exclusive access */
			write_domain_objs |= fetch_and_zero(&obj->write_domain);
			obj->read_domains |= I915_GEM_DOMAIN_GTT;
		}
	}

	atomic_set(&vm->open, open);

	return write_domain_objs;
}

void i915_ggtt_resume(struct i915_ggtt *ggtt)
{
	bool flush;

	intel_gt_check_and_clear_faults(ggtt->vm.gt);

	flush = i915_ggtt_resume_vm(&ggtt->vm);

	ggtt->invalidate(ggtt);

	if (flush)
		wbinvd_on_all_cpus();

	if (GRAPHICS_VER(ggtt->vm.i915) >= 8)
		setup_private_pat(ggtt->vm.gt->uncore);

	intel_ggtt_restore_fences(ggtt);
<<<<<<< HEAD
}

static struct scatterlist *
rotate_pages(struct drm_i915_gem_object *obj, unsigned int offset,
	     unsigned int width, unsigned int height,
	     unsigned int src_stride, unsigned int dst_stride,
	     struct sg_table *st, struct scatterlist *sg)
{
	unsigned int column, row;
	unsigned int src_idx;

	for (column = 0; column < width; column++) {
		unsigned int left;

		src_idx = src_stride * (height - 1) + column + offset;
		for (row = 0; row < height; row++) {
			st->nents++;
			/*
			 * We don't need the pages, but need to initialize
			 * the entries so the sg list can be happily traversed.
			 * The only thing we need are DMA addresses.
			 */
			sg_set_page(sg, NULL, I915_GTT_PAGE_SIZE, 0);
			sg_dma_address(sg) =
				i915_gem_object_get_dma_address(obj, src_idx);
			sg_dma_len(sg) = I915_GTT_PAGE_SIZE;
			sg = sg_next(sg);
			src_idx -= src_stride;
		}

		left = (dst_stride - height) * I915_GTT_PAGE_SIZE;

		if (!left)
			continue;

		st->nents++;

		/*
		 * The DE ignores the PTEs for the padding tiles, the sg entry
		 * here is just a conenience to indicate how many padding PTEs
		 * to insert at this spot.
		 */
		sg_set_page(sg, NULL, left, 0);
		sg_dma_address(sg) = 0;
		sg_dma_len(sg) = left;
		sg = sg_next(sg);
	}

	return sg;
}

static noinline struct sg_table *
intel_rotate_pages(struct intel_rotation_info *rot_info,
		   struct drm_i915_gem_object *obj)
{
	unsigned int size = intel_rotation_info_size(rot_info);
	struct drm_i915_private *i915 = to_i915(obj->base.dev);
	struct sg_table *st;
	struct scatterlist *sg;
	int ret = -ENOMEM;
	int i;

	/* Allocate target SG list. */
	st = kmalloc(sizeof(*st), GFP_KERNEL);
	if (!st)
		goto err_st_alloc;

	ret = sg_alloc_table(st, size, GFP_KERNEL);
	if (ret)
		goto err_sg_alloc;

	st->nents = 0;
	sg = st->sgl;

	for (i = 0 ; i < ARRAY_SIZE(rot_info->plane); i++)
		sg = rotate_pages(obj, rot_info->plane[i].offset,
				  rot_info->plane[i].width, rot_info->plane[i].height,
				  rot_info->plane[i].src_stride,
				  rot_info->plane[i].dst_stride,
				  st, sg);

	return st;

err_sg_alloc:
	kfree(st);
err_st_alloc:

	drm_dbg(&i915->drm, "Failed to create rotated mapping for object size %zu! (%ux%u tiles, %u pages)\n",
		obj->base.size, rot_info->plane[0].width,
		rot_info->plane[0].height, size);

	return ERR_PTR(ret);
}

static struct scatterlist *
add_padding_pages(unsigned int count,
		  struct sg_table *st, struct scatterlist *sg)
{
	st->nents++;

	/*
	 * The DE ignores the PTEs for the padding tiles, the sg entry
	 * here is just a convenience to indicate how many padding PTEs
	 * to insert at this spot.
	 */
	sg_set_page(sg, NULL, count * I915_GTT_PAGE_SIZE, 0);
	sg_dma_address(sg) = 0;
	sg_dma_len(sg) = count * I915_GTT_PAGE_SIZE;
	sg = sg_next(sg);

	return sg;
}

static struct scatterlist *
remap_tiled_color_plane_pages(struct drm_i915_gem_object *obj,
			      unsigned int offset, unsigned int alignment_pad,
			      unsigned int width, unsigned int height,
			      unsigned int src_stride, unsigned int dst_stride,
			      struct sg_table *st, struct scatterlist *sg,
			      unsigned int *gtt_offset)
{
	unsigned int row;

	if (!width || !height)
		return sg;

	if (alignment_pad)
		sg = add_padding_pages(alignment_pad, st, sg);

	for (row = 0; row < height; row++) {
		unsigned int left = width * I915_GTT_PAGE_SIZE;

		while (left) {
			dma_addr_t addr;
			unsigned int length;

			/*
			 * We don't need the pages, but need to initialize
			 * the entries so the sg list can be happily traversed.
			 * The only thing we need are DMA addresses.
			 */

			addr = i915_gem_object_get_dma_address_len(obj, offset, &length);

			length = min(left, length);

			st->nents++;

			sg_set_page(sg, NULL, length, 0);
			sg_dma_address(sg) = addr;
			sg_dma_len(sg) = length;
			sg = sg_next(sg);

			offset += length / I915_GTT_PAGE_SIZE;
			left -= length;
		}

		offset += src_stride - width;

		left = (dst_stride - width) * I915_GTT_PAGE_SIZE;

		if (!left)
			continue;

		sg = add_padding_pages(left >> PAGE_SHIFT, st, sg);
	}

	*gtt_offset += alignment_pad + dst_stride * height;

	return sg;
}

static struct scatterlist *
remap_contiguous_pages(struct drm_i915_gem_object *obj,
		       unsigned int obj_offset,
		       unsigned int count,
		       struct sg_table *st, struct scatterlist *sg)
{
	struct scatterlist *iter;
	unsigned int offset;

	iter = i915_gem_object_get_sg_dma(obj, obj_offset, &offset);
	GEM_BUG_ON(!iter);

	do {
		unsigned int len;

		len = min(sg_dma_len(iter) - (offset << PAGE_SHIFT),
			  count << PAGE_SHIFT);
		sg_set_page(sg, NULL, len, 0);
		sg_dma_address(sg) =
			sg_dma_address(iter) + (offset << PAGE_SHIFT);
		sg_dma_len(sg) = len;

		st->nents++;
		count -= len >> PAGE_SHIFT;
		if (count == 0)
			return sg;

		sg = __sg_next(sg);
		iter = __sg_next(iter);
		offset = 0;
	} while (1);
}

static struct scatterlist *
remap_linear_color_plane_pages(struct drm_i915_gem_object *obj,
			       unsigned int obj_offset, unsigned int alignment_pad,
			       unsigned int size,
			       struct sg_table *st, struct scatterlist *sg,
			       unsigned int *gtt_offset)
{
	if (!size)
		return sg;

	if (alignment_pad)
		sg = add_padding_pages(alignment_pad, st, sg);

	sg = remap_contiguous_pages(obj, obj_offset, size, st, sg);
	sg = sg_next(sg);

	*gtt_offset += alignment_pad + size;

	return sg;
}

static struct scatterlist *
remap_color_plane_pages(const struct intel_remapped_info *rem_info,
			struct drm_i915_gem_object *obj,
			int color_plane,
			struct sg_table *st, struct scatterlist *sg,
			unsigned int *gtt_offset)
{
	unsigned int alignment_pad = 0;

	if (rem_info->plane_alignment)
		alignment_pad = ALIGN(*gtt_offset, rem_info->plane_alignment) - *gtt_offset;

	if (rem_info->plane[color_plane].linear)
		sg = remap_linear_color_plane_pages(obj,
						    rem_info->plane[color_plane].offset,
						    alignment_pad,
						    rem_info->plane[color_plane].size,
						    st, sg,
						    gtt_offset);

	else
		sg = remap_tiled_color_plane_pages(obj,
						   rem_info->plane[color_plane].offset,
						   alignment_pad,
						   rem_info->plane[color_plane].width,
						   rem_info->plane[color_plane].height,
						   rem_info->plane[color_plane].src_stride,
						   rem_info->plane[color_plane].dst_stride,
						   st, sg,
						   gtt_offset);

	return sg;
}

static noinline struct sg_table *
intel_remap_pages(struct intel_remapped_info *rem_info,
		  struct drm_i915_gem_object *obj)
{
	unsigned int size = intel_remapped_info_size(rem_info);
	struct drm_i915_private *i915 = to_i915(obj->base.dev);
	struct sg_table *st;
	struct scatterlist *sg;
	unsigned int gtt_offset = 0;
	int ret = -ENOMEM;
	int i;

	/* Allocate target SG list. */
	st = kmalloc(sizeof(*st), GFP_KERNEL);
	if (!st)
		goto err_st_alloc;

	ret = sg_alloc_table(st, size, GFP_KERNEL);
	if (ret)
		goto err_sg_alloc;

	st->nents = 0;
	sg = st->sgl;

	for (i = 0 ; i < ARRAY_SIZE(rem_info->plane); i++)
		sg = remap_color_plane_pages(rem_info, obj, i, st, sg, &gtt_offset);

	i915_sg_trim(st);

	return st;

err_sg_alloc:
	kfree(st);
err_st_alloc:

	drm_dbg(&i915->drm, "Failed to create remapped mapping for object size %zu! (%ux%u tiles, %u pages)\n",
		obj->base.size, rem_info->plane[0].width,
		rem_info->plane[0].height, size);

	return ERR_PTR(ret);
}

static noinline struct sg_table *
intel_partial_pages(const struct i915_ggtt_view *view,
		    struct drm_i915_gem_object *obj)
{
	struct sg_table *st;
	struct scatterlist *sg;
	unsigned int count = view->partial.size;
	int ret = -ENOMEM;

	st = kmalloc(sizeof(*st), GFP_KERNEL);
	if (!st)
		goto err_st_alloc;

	ret = sg_alloc_table(st, count, GFP_KERNEL);
	if (ret)
		goto err_sg_alloc;

	st->nents = 0;

	sg = remap_contiguous_pages(obj, view->partial.offset, count, st, st->sgl);

	sg_mark_end(sg);
	i915_sg_trim(st); /* Drop any unused tail entries. */

	return st;

err_sg_alloc:
	kfree(st);
err_st_alloc:
	return ERR_PTR(ret);
}

static int
i915_get_ggtt_vma_pages(struct i915_vma *vma)
{
	int ret;

	/*
	 * The vma->pages are only valid within the lifespan of the borrowed
	 * obj->mm.pages. When the obj->mm.pages sg_table is regenerated, so
	 * must be the vma->pages. A simple rule is that vma->pages must only
	 * be accessed when the obj->mm.pages are pinned.
	 */
	GEM_BUG_ON(!i915_gem_object_has_pinned_pages(vma->obj));

	switch (vma->ggtt_view.type) {
	default:
		GEM_BUG_ON(vma->ggtt_view.type);
		fallthrough;
	case I915_GGTT_VIEW_NORMAL:
		vma->pages = vma->obj->mm.pages;
		return 0;

	case I915_GGTT_VIEW_ROTATED:
		vma->pages =
			intel_rotate_pages(&vma->ggtt_view.rotated, vma->obj);
		break;

	case I915_GGTT_VIEW_REMAPPED:
		vma->pages =
			intel_remap_pages(&vma->ggtt_view.remapped, vma->obj);
		break;

	case I915_GGTT_VIEW_PARTIAL:
		vma->pages = intel_partial_pages(&vma->ggtt_view, vma->obj);
		break;
	}

	ret = 0;
	if (IS_ERR(vma->pages)) {
		ret = PTR_ERR(vma->pages);
		vma->pages = NULL;
		drm_err(&vma->vm->i915->drm,
			"Failed to get pages for VMA view type %u (%d)!\n",
			vma->ggtt_view.type, ret);
	}
	return ret;
=======
>>>>>>> 6cb12fbd
}<|MERGE_RESOLUTION|>--- conflicted
+++ resolved
@@ -1311,386 +1311,4 @@
 		setup_private_pat(ggtt->vm.gt->uncore);
 
 	intel_ggtt_restore_fences(ggtt);
-<<<<<<< HEAD
-}
-
-static struct scatterlist *
-rotate_pages(struct drm_i915_gem_object *obj, unsigned int offset,
-	     unsigned int width, unsigned int height,
-	     unsigned int src_stride, unsigned int dst_stride,
-	     struct sg_table *st, struct scatterlist *sg)
-{
-	unsigned int column, row;
-	unsigned int src_idx;
-
-	for (column = 0; column < width; column++) {
-		unsigned int left;
-
-		src_idx = src_stride * (height - 1) + column + offset;
-		for (row = 0; row < height; row++) {
-			st->nents++;
-			/*
-			 * We don't need the pages, but need to initialize
-			 * the entries so the sg list can be happily traversed.
-			 * The only thing we need are DMA addresses.
-			 */
-			sg_set_page(sg, NULL, I915_GTT_PAGE_SIZE, 0);
-			sg_dma_address(sg) =
-				i915_gem_object_get_dma_address(obj, src_idx);
-			sg_dma_len(sg) = I915_GTT_PAGE_SIZE;
-			sg = sg_next(sg);
-			src_idx -= src_stride;
-		}
-
-		left = (dst_stride - height) * I915_GTT_PAGE_SIZE;
-
-		if (!left)
-			continue;
-
-		st->nents++;
-
-		/*
-		 * The DE ignores the PTEs for the padding tiles, the sg entry
-		 * here is just a conenience to indicate how many padding PTEs
-		 * to insert at this spot.
-		 */
-		sg_set_page(sg, NULL, left, 0);
-		sg_dma_address(sg) = 0;
-		sg_dma_len(sg) = left;
-		sg = sg_next(sg);
-	}
-
-	return sg;
-}
-
-static noinline struct sg_table *
-intel_rotate_pages(struct intel_rotation_info *rot_info,
-		   struct drm_i915_gem_object *obj)
-{
-	unsigned int size = intel_rotation_info_size(rot_info);
-	struct drm_i915_private *i915 = to_i915(obj->base.dev);
-	struct sg_table *st;
-	struct scatterlist *sg;
-	int ret = -ENOMEM;
-	int i;
-
-	/* Allocate target SG list. */
-	st = kmalloc(sizeof(*st), GFP_KERNEL);
-	if (!st)
-		goto err_st_alloc;
-
-	ret = sg_alloc_table(st, size, GFP_KERNEL);
-	if (ret)
-		goto err_sg_alloc;
-
-	st->nents = 0;
-	sg = st->sgl;
-
-	for (i = 0 ; i < ARRAY_SIZE(rot_info->plane); i++)
-		sg = rotate_pages(obj, rot_info->plane[i].offset,
-				  rot_info->plane[i].width, rot_info->plane[i].height,
-				  rot_info->plane[i].src_stride,
-				  rot_info->plane[i].dst_stride,
-				  st, sg);
-
-	return st;
-
-err_sg_alloc:
-	kfree(st);
-err_st_alloc:
-
-	drm_dbg(&i915->drm, "Failed to create rotated mapping for object size %zu! (%ux%u tiles, %u pages)\n",
-		obj->base.size, rot_info->plane[0].width,
-		rot_info->plane[0].height, size);
-
-	return ERR_PTR(ret);
-}
-
-static struct scatterlist *
-add_padding_pages(unsigned int count,
-		  struct sg_table *st, struct scatterlist *sg)
-{
-	st->nents++;
-
-	/*
-	 * The DE ignores the PTEs for the padding tiles, the sg entry
-	 * here is just a convenience to indicate how many padding PTEs
-	 * to insert at this spot.
-	 */
-	sg_set_page(sg, NULL, count * I915_GTT_PAGE_SIZE, 0);
-	sg_dma_address(sg) = 0;
-	sg_dma_len(sg) = count * I915_GTT_PAGE_SIZE;
-	sg = sg_next(sg);
-
-	return sg;
-}
-
-static struct scatterlist *
-remap_tiled_color_plane_pages(struct drm_i915_gem_object *obj,
-			      unsigned int offset, unsigned int alignment_pad,
-			      unsigned int width, unsigned int height,
-			      unsigned int src_stride, unsigned int dst_stride,
-			      struct sg_table *st, struct scatterlist *sg,
-			      unsigned int *gtt_offset)
-{
-	unsigned int row;
-
-	if (!width || !height)
-		return sg;
-
-	if (alignment_pad)
-		sg = add_padding_pages(alignment_pad, st, sg);
-
-	for (row = 0; row < height; row++) {
-		unsigned int left = width * I915_GTT_PAGE_SIZE;
-
-		while (left) {
-			dma_addr_t addr;
-			unsigned int length;
-
-			/*
-			 * We don't need the pages, but need to initialize
-			 * the entries so the sg list can be happily traversed.
-			 * The only thing we need are DMA addresses.
-			 */
-
-			addr = i915_gem_object_get_dma_address_len(obj, offset, &length);
-
-			length = min(left, length);
-
-			st->nents++;
-
-			sg_set_page(sg, NULL, length, 0);
-			sg_dma_address(sg) = addr;
-			sg_dma_len(sg) = length;
-			sg = sg_next(sg);
-
-			offset += length / I915_GTT_PAGE_SIZE;
-			left -= length;
-		}
-
-		offset += src_stride - width;
-
-		left = (dst_stride - width) * I915_GTT_PAGE_SIZE;
-
-		if (!left)
-			continue;
-
-		sg = add_padding_pages(left >> PAGE_SHIFT, st, sg);
-	}
-
-	*gtt_offset += alignment_pad + dst_stride * height;
-
-	return sg;
-}
-
-static struct scatterlist *
-remap_contiguous_pages(struct drm_i915_gem_object *obj,
-		       unsigned int obj_offset,
-		       unsigned int count,
-		       struct sg_table *st, struct scatterlist *sg)
-{
-	struct scatterlist *iter;
-	unsigned int offset;
-
-	iter = i915_gem_object_get_sg_dma(obj, obj_offset, &offset);
-	GEM_BUG_ON(!iter);
-
-	do {
-		unsigned int len;
-
-		len = min(sg_dma_len(iter) - (offset << PAGE_SHIFT),
-			  count << PAGE_SHIFT);
-		sg_set_page(sg, NULL, len, 0);
-		sg_dma_address(sg) =
-			sg_dma_address(iter) + (offset << PAGE_SHIFT);
-		sg_dma_len(sg) = len;
-
-		st->nents++;
-		count -= len >> PAGE_SHIFT;
-		if (count == 0)
-			return sg;
-
-		sg = __sg_next(sg);
-		iter = __sg_next(iter);
-		offset = 0;
-	} while (1);
-}
-
-static struct scatterlist *
-remap_linear_color_plane_pages(struct drm_i915_gem_object *obj,
-			       unsigned int obj_offset, unsigned int alignment_pad,
-			       unsigned int size,
-			       struct sg_table *st, struct scatterlist *sg,
-			       unsigned int *gtt_offset)
-{
-	if (!size)
-		return sg;
-
-	if (alignment_pad)
-		sg = add_padding_pages(alignment_pad, st, sg);
-
-	sg = remap_contiguous_pages(obj, obj_offset, size, st, sg);
-	sg = sg_next(sg);
-
-	*gtt_offset += alignment_pad + size;
-
-	return sg;
-}
-
-static struct scatterlist *
-remap_color_plane_pages(const struct intel_remapped_info *rem_info,
-			struct drm_i915_gem_object *obj,
-			int color_plane,
-			struct sg_table *st, struct scatterlist *sg,
-			unsigned int *gtt_offset)
-{
-	unsigned int alignment_pad = 0;
-
-	if (rem_info->plane_alignment)
-		alignment_pad = ALIGN(*gtt_offset, rem_info->plane_alignment) - *gtt_offset;
-
-	if (rem_info->plane[color_plane].linear)
-		sg = remap_linear_color_plane_pages(obj,
-						    rem_info->plane[color_plane].offset,
-						    alignment_pad,
-						    rem_info->plane[color_plane].size,
-						    st, sg,
-						    gtt_offset);
-
-	else
-		sg = remap_tiled_color_plane_pages(obj,
-						   rem_info->plane[color_plane].offset,
-						   alignment_pad,
-						   rem_info->plane[color_plane].width,
-						   rem_info->plane[color_plane].height,
-						   rem_info->plane[color_plane].src_stride,
-						   rem_info->plane[color_plane].dst_stride,
-						   st, sg,
-						   gtt_offset);
-
-	return sg;
-}
-
-static noinline struct sg_table *
-intel_remap_pages(struct intel_remapped_info *rem_info,
-		  struct drm_i915_gem_object *obj)
-{
-	unsigned int size = intel_remapped_info_size(rem_info);
-	struct drm_i915_private *i915 = to_i915(obj->base.dev);
-	struct sg_table *st;
-	struct scatterlist *sg;
-	unsigned int gtt_offset = 0;
-	int ret = -ENOMEM;
-	int i;
-
-	/* Allocate target SG list. */
-	st = kmalloc(sizeof(*st), GFP_KERNEL);
-	if (!st)
-		goto err_st_alloc;
-
-	ret = sg_alloc_table(st, size, GFP_KERNEL);
-	if (ret)
-		goto err_sg_alloc;
-
-	st->nents = 0;
-	sg = st->sgl;
-
-	for (i = 0 ; i < ARRAY_SIZE(rem_info->plane); i++)
-		sg = remap_color_plane_pages(rem_info, obj, i, st, sg, &gtt_offset);
-
-	i915_sg_trim(st);
-
-	return st;
-
-err_sg_alloc:
-	kfree(st);
-err_st_alloc:
-
-	drm_dbg(&i915->drm, "Failed to create remapped mapping for object size %zu! (%ux%u tiles, %u pages)\n",
-		obj->base.size, rem_info->plane[0].width,
-		rem_info->plane[0].height, size);
-
-	return ERR_PTR(ret);
-}
-
-static noinline struct sg_table *
-intel_partial_pages(const struct i915_ggtt_view *view,
-		    struct drm_i915_gem_object *obj)
-{
-	struct sg_table *st;
-	struct scatterlist *sg;
-	unsigned int count = view->partial.size;
-	int ret = -ENOMEM;
-
-	st = kmalloc(sizeof(*st), GFP_KERNEL);
-	if (!st)
-		goto err_st_alloc;
-
-	ret = sg_alloc_table(st, count, GFP_KERNEL);
-	if (ret)
-		goto err_sg_alloc;
-
-	st->nents = 0;
-
-	sg = remap_contiguous_pages(obj, view->partial.offset, count, st, st->sgl);
-
-	sg_mark_end(sg);
-	i915_sg_trim(st); /* Drop any unused tail entries. */
-
-	return st;
-
-err_sg_alloc:
-	kfree(st);
-err_st_alloc:
-	return ERR_PTR(ret);
-}
-
-static int
-i915_get_ggtt_vma_pages(struct i915_vma *vma)
-{
-	int ret;
-
-	/*
-	 * The vma->pages are only valid within the lifespan of the borrowed
-	 * obj->mm.pages. When the obj->mm.pages sg_table is regenerated, so
-	 * must be the vma->pages. A simple rule is that vma->pages must only
-	 * be accessed when the obj->mm.pages are pinned.
-	 */
-	GEM_BUG_ON(!i915_gem_object_has_pinned_pages(vma->obj));
-
-	switch (vma->ggtt_view.type) {
-	default:
-		GEM_BUG_ON(vma->ggtt_view.type);
-		fallthrough;
-	case I915_GGTT_VIEW_NORMAL:
-		vma->pages = vma->obj->mm.pages;
-		return 0;
-
-	case I915_GGTT_VIEW_ROTATED:
-		vma->pages =
-			intel_rotate_pages(&vma->ggtt_view.rotated, vma->obj);
-		break;
-
-	case I915_GGTT_VIEW_REMAPPED:
-		vma->pages =
-			intel_remap_pages(&vma->ggtt_view.remapped, vma->obj);
-		break;
-
-	case I915_GGTT_VIEW_PARTIAL:
-		vma->pages = intel_partial_pages(&vma->ggtt_view, vma->obj);
-		break;
-	}
-
-	ret = 0;
-	if (IS_ERR(vma->pages)) {
-		ret = PTR_ERR(vma->pages);
-		vma->pages = NULL;
-		drm_err(&vma->vm->i915->drm,
-			"Failed to get pages for VMA view type %u (%d)!\n",
-			vma->ggtt_view.type, ret);
-	}
-	return ret;
-=======
->>>>>>> 6cb12fbd
 }