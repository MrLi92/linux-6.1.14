--- conflicted
+++ resolved
@@ -453,12 +453,8 @@
 		if (!!(epc_features->reserved_bar & (1 << bar)))
 			continue;
 
-<<<<<<< HEAD
-		base = pci_epf_alloc_space(epf, bar_size[bar], bar);
-=======
 		base = pci_epf_alloc_space(epf, bar_size[bar], bar,
 					   epc_features->align);
->>>>>>> 0ecfebd2
 		if (!base)
 			dev_err(dev, "Failed to allocate space for BAR%d\n",
 				bar);
