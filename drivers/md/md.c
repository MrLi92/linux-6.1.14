/*
   md.c : Multiple Devices driver for Linux
	  Copyright (C) 1998, 1999, 2000 Ingo Molnar

     completely rewritten, based on the MD driver code from Marc Zyngier

   Changes:

   - RAID-1/RAID-5 extensions by Miguel de Icaza, Gadi Oxman, Ingo Molnar
   - RAID-6 extensions by H. Peter Anvin <hpa@zytor.com>
   - boot support for linear and striped mode by Harald Hoyer <HarryH@Royal.Net>
   - kerneld support by Boris Tobotras <boris@xtalk.msk.su>
   - kmod support by: Cyrus Durgin
   - RAID0 bugfixes: Mark Anthony Lisher <markal@iname.com>
   - Devfs support by Richard Gooch <rgooch@atnf.csiro.au>

   - lots of fixes and improvements to the RAID1/RAID5 and generic
     RAID code (such as request based resynchronization):

     Neil Brown <neilb@cse.unsw.edu.au>.

   - persistent bitmap code
     Copyright (C) 2003-2004, Paul Clements, SteelEye Technology, Inc.

   This program is free software; you can redistribute it and/or modify
   it under the terms of the GNU General Public License as published by
   the Free Software Foundation; either version 2, or (at your option)
   any later version.

   You should have received a copy of the GNU General Public License
   (for example /usr/src/linux/COPYING); if not, write to the Free
   Software Foundation, Inc., 675 Mass Ave, Cambridge, MA 02139, USA.
*/

#include <linux/kthread.h>
#include <linux/blkdev.h>
#include <linux/sysctl.h>
#include <linux/seq_file.h>
#include <linux/fs.h>
#include <linux/poll.h>
#include <linux/ctype.h>
#include <linux/string.h>
#include <linux/hdreg.h>
#include <linux/proc_fs.h>
#include <linux/random.h>
#include <linux/module.h>
#include <linux/reboot.h>
#include <linux/file.h>
#include <linux/compat.h>
#include <linux/delay.h>
#include <linux/raid/md_p.h>
#include <linux/raid/md_u.h>
#include <linux/slab.h>
#include "md.h"
#include "bitmap.h"

#ifndef MODULE
static void autostart_arrays(int part);
#endif

/* pers_list is a list of registered personalities protected
 * by pers_lock.
 * pers_lock does extra service to protect accesses to
 * mddev->thread when the mutex cannot be held.
 */
static LIST_HEAD(pers_list);
static DEFINE_SPINLOCK(pers_lock);

static void md_print_devices(void);

static DECLARE_WAIT_QUEUE_HEAD(resync_wait);
static struct workqueue_struct *md_wq;
static struct workqueue_struct *md_misc_wq;

static int remove_and_add_spares(struct mddev *mddev,
				 struct md_rdev *this);

#define MD_BUG(x...) { printk("md: bug in file %s, line %d\n", __FILE__, __LINE__); md_print_devices(); }

/*
 * Default number of read corrections we'll attempt on an rdev
 * before ejecting it from the array. We divide the read error
 * count by 2 for every hour elapsed between read errors.
 */
#define MD_DEFAULT_MAX_CORRECTED_READ_ERRORS 20
/*
 * Current RAID-1,4,5 parallel reconstruction 'guaranteed speed limit'
 * is 1000 KB/sec, so the extra system load does not show up that much.
 * Increase it if you want to have more _guaranteed_ speed. Note that
 * the RAID driver will use the maximum available bandwidth if the IO
 * subsystem is idle. There is also an 'absolute maximum' reconstruction
 * speed limit - in case reconstruction slows down your system despite
 * idle IO detection.
 *
 * you can change it via /proc/sys/dev/raid/speed_limit_min and _max.
 * or /sys/block/mdX/md/sync_speed_{min,max}
 */

static int sysctl_speed_limit_min = 1000;
static int sysctl_speed_limit_max = 200000;
static inline int speed_min(struct mddev *mddev)
{
	return mddev->sync_speed_min ?
		mddev->sync_speed_min : sysctl_speed_limit_min;
}

static inline int speed_max(struct mddev *mddev)
{
	return mddev->sync_speed_max ?
		mddev->sync_speed_max : sysctl_speed_limit_max;
}

static struct ctl_table_header *raid_table_header;

static struct ctl_table raid_table[] = {
	{
		.procname	= "speed_limit_min",
		.data		= &sysctl_speed_limit_min,
		.maxlen		= sizeof(int),
		.mode		= S_IRUGO|S_IWUSR,
		.proc_handler	= proc_dointvec,
	},
	{
		.procname	= "speed_limit_max",
		.data		= &sysctl_speed_limit_max,
		.maxlen		= sizeof(int),
		.mode		= S_IRUGO|S_IWUSR,
		.proc_handler	= proc_dointvec,
	},
	{ }
};

static struct ctl_table raid_dir_table[] = {
	{
		.procname	= "raid",
		.maxlen		= 0,
		.mode		= S_IRUGO|S_IXUGO,
		.child		= raid_table,
	},
	{ }
};

static struct ctl_table raid_root_table[] = {
	{
		.procname	= "dev",
		.maxlen		= 0,
		.mode		= 0555,
		.child		= raid_dir_table,
	},
	{  }
};

static const struct block_device_operations md_fops;

static int start_readonly;

/* bio_clone_mddev
 * like bio_clone, but with a local bio set
 */

struct bio *bio_alloc_mddev(gfp_t gfp_mask, int nr_iovecs,
			    struct mddev *mddev)
{
	struct bio *b;

	if (!mddev || !mddev->bio_set)
		return bio_alloc(gfp_mask, nr_iovecs);

	b = bio_alloc_bioset(gfp_mask, nr_iovecs, mddev->bio_set);
	if (!b)
		return NULL;
	return b;
}
EXPORT_SYMBOL_GPL(bio_alloc_mddev);

struct bio *bio_clone_mddev(struct bio *bio, gfp_t gfp_mask,
			    struct mddev *mddev)
{
	if (!mddev || !mddev->bio_set)
		return bio_clone(bio, gfp_mask);

	return bio_clone_bioset(bio, gfp_mask, mddev->bio_set);
}
EXPORT_SYMBOL_GPL(bio_clone_mddev);

/*
 * We have a system wide 'event count' that is incremented
 * on any 'interesting' event, and readers of /proc/mdstat
 * can use 'poll' or 'select' to find out when the event
 * count increases.
 *
 * Events are:
 *  start array, stop array, error, add device, remove device,
 *  start build, activate spare
 */
static DECLARE_WAIT_QUEUE_HEAD(md_event_waiters);
static atomic_t md_event_count;
void md_new_event(struct mddev *mddev)
{
	atomic_inc(&md_event_count);
	wake_up(&md_event_waiters);
}
EXPORT_SYMBOL_GPL(md_new_event);

/* Alternate version that can be called from interrupts
 * when calling sysfs_notify isn't needed.
 */
static void md_new_event_inintr(struct mddev *mddev)
{
	atomic_inc(&md_event_count);
	wake_up(&md_event_waiters);
}

/*
 * Enables to iterate over all existing md arrays
 * all_mddevs_lock protects this list.
 */
static LIST_HEAD(all_mddevs);
static DEFINE_SPINLOCK(all_mddevs_lock);


/*
 * iterates through all used mddevs in the system.
 * We take care to grab the all_mddevs_lock whenever navigating
 * the list, and to always hold a refcount when unlocked.
 * Any code which breaks out of this loop while own
 * a reference to the current mddev and must mddev_put it.
 */
#define for_each_mddev(_mddev,_tmp)					\
									\
	for (({ spin_lock(&all_mddevs_lock); 				\
		_tmp = all_mddevs.next;					\
		_mddev = NULL;});					\
	     ({ if (_tmp != &all_mddevs)				\
			mddev_get(list_entry(_tmp, struct mddev, all_mddevs));\
		spin_unlock(&all_mddevs_lock);				\
		if (_mddev) mddev_put(_mddev);				\
		_mddev = list_entry(_tmp, struct mddev, all_mddevs);	\
		_tmp != &all_mddevs;});					\
	     ({ spin_lock(&all_mddevs_lock);				\
		_tmp = _tmp->next;})					\
		)


/* Rather than calling directly into the personality make_request function,
 * IO requests come here first so that we can check if the device is
 * being suspended pending a reconfiguration.
 * We hold a refcount over the call to ->make_request.  By the time that
 * call has finished, the bio has been linked into some internal structure
 * and so is visible to ->quiesce(), so we don't need the refcount any more.
 */
static void md_make_request(struct request_queue *q, struct bio *bio)
{
	const int rw = bio_data_dir(bio);
	struct mddev *mddev = q->queuedata;
	int cpu;
	unsigned int sectors;

	if (mddev == NULL || mddev->pers == NULL
	    || !mddev->ready) {
		bio_io_error(bio);
		return;
	}
	if (mddev->ro == 1 && unlikely(rw == WRITE)) {
		bio_endio(bio, bio_sectors(bio) == 0 ? 0 : -EROFS);
		return;
	}
	smp_rmb(); /* Ensure implications of  'active' are visible */
	rcu_read_lock();
	if (mddev->suspended) {
		DEFINE_WAIT(__wait);
		for (;;) {
			prepare_to_wait(&mddev->sb_wait, &__wait,
					TASK_UNINTERRUPTIBLE);
			if (!mddev->suspended)
				break;
			rcu_read_unlock();
			schedule();
			rcu_read_lock();
		}
		finish_wait(&mddev->sb_wait, &__wait);
	}
	atomic_inc(&mddev->active_io);
	rcu_read_unlock();

	/*
	 * save the sectors now since our bio can
	 * go away inside make_request
	 */
	sectors = bio_sectors(bio);
	mddev->pers->make_request(mddev, bio);

	cpu = part_stat_lock();
	part_stat_inc(cpu, &mddev->gendisk->part0, ios[rw]);
	part_stat_add(cpu, &mddev->gendisk->part0, sectors[rw], sectors);
	part_stat_unlock();

	if (atomic_dec_and_test(&mddev->active_io) && mddev->suspended)
		wake_up(&mddev->sb_wait);
}

/* mddev_suspend makes sure no new requests are submitted
 * to the device, and that any requests that have been submitted
 * are completely handled.
 * Once ->stop is called and completes, the module will be completely
 * unused.
 */
void mddev_suspend(struct mddev *mddev)
{
	BUG_ON(mddev->suspended);
	mddev->suspended = 1;
	synchronize_rcu();
	wait_event(mddev->sb_wait, atomic_read(&mddev->active_io) == 0);
	mddev->pers->quiesce(mddev, 1);

	del_timer_sync(&mddev->safemode_timer);
}
EXPORT_SYMBOL_GPL(mddev_suspend);

void mddev_resume(struct mddev *mddev)
{
	mddev->suspended = 0;
	wake_up(&mddev->sb_wait);
	mddev->pers->quiesce(mddev, 0);

	set_bit(MD_RECOVERY_NEEDED, &mddev->recovery);
	md_wakeup_thread(mddev->thread);
	md_wakeup_thread(mddev->sync_thread); /* possibly kick off a reshape */
}
EXPORT_SYMBOL_GPL(mddev_resume);

int mddev_congested(struct mddev *mddev, int bits)
{
	return mddev->suspended;
}
EXPORT_SYMBOL(mddev_congested);

/*
 * Generic flush handling for md
 */

static void md_end_flush(struct bio *bio, int err)
{
	struct md_rdev *rdev = bio->bi_private;
	struct mddev *mddev = rdev->mddev;

	rdev_dec_pending(rdev, mddev);

	if (atomic_dec_and_test(&mddev->flush_pending)) {
		/* The pre-request flush has finished */
		queue_work(md_wq, &mddev->flush_work);
	}
	bio_put(bio);
}

static void md_submit_flush_data(struct work_struct *ws);

static void submit_flushes(struct work_struct *ws)
{
	struct mddev *mddev = container_of(ws, struct mddev, flush_work);
	struct md_rdev *rdev;

	INIT_WORK(&mddev->flush_work, md_submit_flush_data);
	atomic_set(&mddev->flush_pending, 1);
	rcu_read_lock();
	rdev_for_each_rcu(rdev, mddev)
		if (rdev->raid_disk >= 0 &&
		    !test_bit(Faulty, &rdev->flags)) {
			/* Take two references, one is dropped
			 * when request finishes, one after
			 * we reclaim rcu_read_lock
			 */
			struct bio *bi;
			atomic_inc(&rdev->nr_pending);
			atomic_inc(&rdev->nr_pending);
			rcu_read_unlock();
			bi = bio_alloc_mddev(GFP_NOIO, 0, mddev);
			bi->bi_end_io = md_end_flush;
			bi->bi_private = rdev;
			bi->bi_bdev = rdev->bdev;
			atomic_inc(&mddev->flush_pending);
			submit_bio(WRITE_FLUSH, bi);
			rcu_read_lock();
			rdev_dec_pending(rdev, mddev);
		}
	rcu_read_unlock();
	if (atomic_dec_and_test(&mddev->flush_pending))
		queue_work(md_wq, &mddev->flush_work);
}

static void md_submit_flush_data(struct work_struct *ws)
{
	struct mddev *mddev = container_of(ws, struct mddev, flush_work);
	struct bio *bio = mddev->flush_bio;

	if (bio->bi_size == 0)
		/* an empty barrier - all done */
		bio_endio(bio, 0);
	else {
		bio->bi_rw &= ~REQ_FLUSH;
		mddev->pers->make_request(mddev, bio);
	}

	mddev->flush_bio = NULL;
	wake_up(&mddev->sb_wait);
}

void md_flush_request(struct mddev *mddev, struct bio *bio)
{
	spin_lock_irq(&mddev->write_lock);
	wait_event_lock_irq(mddev->sb_wait,
			    !mddev->flush_bio,
			    mddev->write_lock);
	mddev->flush_bio = bio;
	spin_unlock_irq(&mddev->write_lock);

	INIT_WORK(&mddev->flush_work, submit_flushes);
	queue_work(md_wq, &mddev->flush_work);
}
EXPORT_SYMBOL(md_flush_request);

void md_unplug(struct blk_plug_cb *cb, bool from_schedule)
{
	struct mddev *mddev = cb->data;
	md_wakeup_thread(mddev->thread);
	kfree(cb);
}
EXPORT_SYMBOL(md_unplug);

static inline struct mddev *mddev_get(struct mddev *mddev)
{
	atomic_inc(&mddev->active);
	return mddev;
}

static void mddev_delayed_delete(struct work_struct *ws);

static void mddev_put(struct mddev *mddev)
{
	struct bio_set *bs = NULL;

	if (!atomic_dec_and_lock(&mddev->active, &all_mddevs_lock))
		return;
	if (!mddev->raid_disks && list_empty(&mddev->disks) &&
	    mddev->ctime == 0 && !mddev->hold_active) {
		/* Array is not configured at all, and not held active,
		 * so destroy it */
		list_del_init(&mddev->all_mddevs);
		bs = mddev->bio_set;
		mddev->bio_set = NULL;
		if (mddev->gendisk) {
			/* We did a probe so need to clean up.  Call
			 * queue_work inside the spinlock so that
			 * flush_workqueue() after mddev_find will
			 * succeed in waiting for the work to be done.
			 */
			INIT_WORK(&mddev->del_work, mddev_delayed_delete);
			queue_work(md_misc_wq, &mddev->del_work);
		} else
			kfree(mddev);
	}
	spin_unlock(&all_mddevs_lock);
	if (bs)
		bioset_free(bs);
}

void mddev_init(struct mddev *mddev)
{
	mutex_init(&mddev->open_mutex);
	mutex_init(&mddev->reconfig_mutex);
	mutex_init(&mddev->bitmap_info.mutex);
	INIT_LIST_HEAD(&mddev->disks);
	INIT_LIST_HEAD(&mddev->all_mddevs);
	init_timer(&mddev->safemode_timer);
	atomic_set(&mddev->active, 1);
	atomic_set(&mddev->openers, 0);
	atomic_set(&mddev->active_io, 0);
	spin_lock_init(&mddev->write_lock);
	atomic_set(&mddev->flush_pending, 0);
	init_waitqueue_head(&mddev->sb_wait);
	init_waitqueue_head(&mddev->recovery_wait);
	mddev->reshape_position = MaxSector;
	mddev->reshape_backwards = 0;
	mddev->last_sync_action = "none";
	mddev->resync_min = 0;
	mddev->resync_max = MaxSector;
	mddev->level = LEVEL_NONE;
}
EXPORT_SYMBOL_GPL(mddev_init);

static struct mddev * mddev_find(dev_t unit)
{
	struct mddev *mddev, *new = NULL;

	if (unit && MAJOR(unit) != MD_MAJOR)
		unit &= ~((1<<MdpMinorShift)-1);

 retry:
	spin_lock(&all_mddevs_lock);

	if (unit) {
		list_for_each_entry(mddev, &all_mddevs, all_mddevs)
			if (mddev->unit == unit) {
				mddev_get(mddev);
				spin_unlock(&all_mddevs_lock);
				kfree(new);
				return mddev;
			}

		if (new) {
			list_add(&new->all_mddevs, &all_mddevs);
			spin_unlock(&all_mddevs_lock);
			new->hold_active = UNTIL_IOCTL;
			return new;
		}
	} else if (new) {
		/* find an unused unit number */
		static int next_minor = 512;
		int start = next_minor;
		int is_free = 0;
		int dev = 0;
		while (!is_free) {
			dev = MKDEV(MD_MAJOR, next_minor);
			next_minor++;
			if (next_minor > MINORMASK)
				next_minor = 0;
			if (next_minor == start) {
				/* Oh dear, all in use. */
				spin_unlock(&all_mddevs_lock);
				kfree(new);
				return NULL;
			}
				
			is_free = 1;
			list_for_each_entry(mddev, &all_mddevs, all_mddevs)
				if (mddev->unit == dev) {
					is_free = 0;
					break;
				}
		}
		new->unit = dev;
		new->md_minor = MINOR(dev);
		new->hold_active = UNTIL_STOP;
		list_add(&new->all_mddevs, &all_mddevs);
		spin_unlock(&all_mddevs_lock);
		return new;
	}
	spin_unlock(&all_mddevs_lock);

	new = kzalloc(sizeof(*new), GFP_KERNEL);
	if (!new)
		return NULL;

	new->unit = unit;
	if (MAJOR(unit) == MD_MAJOR)
		new->md_minor = MINOR(unit);
	else
		new->md_minor = MINOR(unit) >> MdpMinorShift;

	mddev_init(new);

	goto retry;
}

static inline int __must_check mddev_lock(struct mddev * mddev)
{
	return mutex_lock_interruptible(&mddev->reconfig_mutex);
}

/* Sometimes we need to take the lock in a situation where
 * failure due to interrupts is not acceptable.
 */
static inline void mddev_lock_nointr(struct mddev * mddev)
{
	mutex_lock(&mddev->reconfig_mutex);
}

static inline int mddev_is_locked(struct mddev *mddev)
{
	return mutex_is_locked(&mddev->reconfig_mutex);
}

static inline int mddev_trylock(struct mddev * mddev)
{
	return mutex_trylock(&mddev->reconfig_mutex);
}

static struct attribute_group md_redundancy_group;

static void mddev_unlock(struct mddev * mddev)
{
	if (mddev->to_remove) {
		/* These cannot be removed under reconfig_mutex as
		 * an access to the files will try to take reconfig_mutex
		 * while holding the file unremovable, which leads to
		 * a deadlock.
		 * So hold set sysfs_active while the remove in happeing,
		 * and anything else which might set ->to_remove or my
		 * otherwise change the sysfs namespace will fail with
		 * -EBUSY if sysfs_active is still set.
		 * We set sysfs_active under reconfig_mutex and elsewhere
		 * test it under the same mutex to ensure its correct value
		 * is seen.
		 */
		struct attribute_group *to_remove = mddev->to_remove;
		mddev->to_remove = NULL;
		mddev->sysfs_active = 1;
		mutex_unlock(&mddev->reconfig_mutex);

		if (mddev->kobj.sd) {
			if (to_remove != &md_redundancy_group)
				sysfs_remove_group(&mddev->kobj, to_remove);
			if (mddev->pers == NULL ||
			    mddev->pers->sync_request == NULL) {
				sysfs_remove_group(&mddev->kobj, &md_redundancy_group);
				if (mddev->sysfs_action)
					sysfs_put(mddev->sysfs_action);
				mddev->sysfs_action = NULL;
			}
		}
		mddev->sysfs_active = 0;
	} else
		mutex_unlock(&mddev->reconfig_mutex);

	/* As we've dropped the mutex we need a spinlock to
	 * make sure the thread doesn't disappear
	 */
	spin_lock(&pers_lock);
	md_wakeup_thread(mddev->thread);
	spin_unlock(&pers_lock);
}

static struct md_rdev * find_rdev_nr(struct mddev *mddev, int nr)
{
	struct md_rdev *rdev;

	rdev_for_each(rdev, mddev)
		if (rdev->desc_nr == nr)
			return rdev;

	return NULL;
}

static struct md_rdev *find_rdev_nr_rcu(struct mddev *mddev, int nr)
{
	struct md_rdev *rdev;

	rdev_for_each_rcu(rdev, mddev)
		if (rdev->desc_nr == nr)
			return rdev;

	return NULL;
}

static struct md_rdev *find_rdev(struct mddev *mddev, dev_t dev)
{
	struct md_rdev *rdev;

	rdev_for_each(rdev, mddev)
		if (rdev->bdev->bd_dev == dev)
			return rdev;

	return NULL;
}

static struct md_rdev *find_rdev_rcu(struct mddev *mddev, dev_t dev)
{
	struct md_rdev *rdev;

	rdev_for_each_rcu(rdev, mddev)
		if (rdev->bdev->bd_dev == dev)
			return rdev;

	return NULL;
}

static struct md_personality *find_pers(int level, char *clevel)
{
	struct md_personality *pers;
	list_for_each_entry(pers, &pers_list, list) {
		if (level != LEVEL_NONE && pers->level == level)
			return pers;
		if (strcmp(pers->name, clevel)==0)
			return pers;
	}
	return NULL;
}

/* return the offset of the super block in 512byte sectors */
static inline sector_t calc_dev_sboffset(struct md_rdev *rdev)
{
	sector_t num_sectors = i_size_read(rdev->bdev->bd_inode) / 512;
	return MD_NEW_SIZE_SECTORS(num_sectors);
}

static int alloc_disk_sb(struct md_rdev * rdev)
{
	if (rdev->sb_page)
		MD_BUG();

	rdev->sb_page = alloc_page(GFP_KERNEL);
	if (!rdev->sb_page) {
		printk(KERN_ALERT "md: out of memory.\n");
		return -ENOMEM;
	}

	return 0;
}

void md_rdev_clear(struct md_rdev *rdev)
{
	if (rdev->sb_page) {
		put_page(rdev->sb_page);
		rdev->sb_loaded = 0;
		rdev->sb_page = NULL;
		rdev->sb_start = 0;
		rdev->sectors = 0;
	}
	if (rdev->bb_page) {
		put_page(rdev->bb_page);
		rdev->bb_page = NULL;
	}
	kfree(rdev->badblocks.page);
	rdev->badblocks.page = NULL;
}
EXPORT_SYMBOL_GPL(md_rdev_clear);

static void super_written(struct bio *bio, int error)
{
	struct md_rdev *rdev = bio->bi_private;
	struct mddev *mddev = rdev->mddev;

	if (error || !test_bit(BIO_UPTODATE, &bio->bi_flags)) {
		printk("md: super_written gets error=%d, uptodate=%d\n",
		       error, test_bit(BIO_UPTODATE, &bio->bi_flags));
		WARN_ON(test_bit(BIO_UPTODATE, &bio->bi_flags));
		md_error(mddev, rdev);
	}

	if (atomic_dec_and_test(&mddev->pending_writes))
		wake_up(&mddev->sb_wait);
	bio_put(bio);
}

void md_super_write(struct mddev *mddev, struct md_rdev *rdev,
		   sector_t sector, int size, struct page *page)
{
	/* write first size bytes of page to sector of rdev
	 * Increment mddev->pending_writes before returning
	 * and decrement it on completion, waking up sb_wait
	 * if zero is reached.
	 * If an error occurred, call md_error
	 */
	struct bio *bio = bio_alloc_mddev(GFP_NOIO, 1, mddev);

	bio->bi_bdev = rdev->meta_bdev ? rdev->meta_bdev : rdev->bdev;
	bio->bi_sector = sector;
	bio_add_page(bio, page, size, 0);
	bio->bi_private = rdev;
	bio->bi_end_io = super_written;

	atomic_inc(&mddev->pending_writes);
	submit_bio(WRITE_FLUSH_FUA, bio);
}

void md_super_wait(struct mddev *mddev)
{
	/* wait for all superblock writes that were scheduled to complete */
	DEFINE_WAIT(wq);
	for(;;) {
		prepare_to_wait(&mddev->sb_wait, &wq, TASK_UNINTERRUPTIBLE);
		if (atomic_read(&mddev->pending_writes)==0)
			break;
		schedule();
	}
	finish_wait(&mddev->sb_wait, &wq);
}

int sync_page_io(struct md_rdev *rdev, sector_t sector, int size,
		 struct page *page, int rw, bool metadata_op)
{
	struct bio *bio = bio_alloc_mddev(GFP_NOIO, 1, rdev->mddev);
	int ret;

	rw |= REQ_SYNC;

	bio->bi_bdev = (metadata_op && rdev->meta_bdev) ?
		rdev->meta_bdev : rdev->bdev;
	if (metadata_op)
		bio->bi_sector = sector + rdev->sb_start;
	else if (rdev->mddev->reshape_position != MaxSector &&
		 (rdev->mddev->reshape_backwards ==
		  (sector >= rdev->mddev->reshape_position)))
		bio->bi_sector = sector + rdev->new_data_offset;
	else
		bio->bi_sector = sector + rdev->data_offset;
	bio_add_page(bio, page, size, 0);
	submit_bio_wait(rw, bio);

	ret = test_bit(BIO_UPTODATE, &bio->bi_flags);
	bio_put(bio);
	return ret;
}
EXPORT_SYMBOL_GPL(sync_page_io);

static int read_disk_sb(struct md_rdev * rdev, int size)
{
	char b[BDEVNAME_SIZE];
	if (!rdev->sb_page) {
		MD_BUG();
		return -EINVAL;
	}
	if (rdev->sb_loaded)
		return 0;


	if (!sync_page_io(rdev, 0, size, rdev->sb_page, READ, true))
		goto fail;
	rdev->sb_loaded = 1;
	return 0;

fail:
	printk(KERN_WARNING "md: disabled device %s, could not read superblock.\n",
		bdevname(rdev->bdev,b));
	return -EINVAL;
}

static int uuid_equal(mdp_super_t *sb1, mdp_super_t *sb2)
{
	return 	sb1->set_uuid0 == sb2->set_uuid0 &&
		sb1->set_uuid1 == sb2->set_uuid1 &&
		sb1->set_uuid2 == sb2->set_uuid2 &&
		sb1->set_uuid3 == sb2->set_uuid3;
}

static int sb_equal(mdp_super_t *sb1, mdp_super_t *sb2)
{
	int ret;
	mdp_super_t *tmp1, *tmp2;

	tmp1 = kmalloc(sizeof(*tmp1),GFP_KERNEL);
	tmp2 = kmalloc(sizeof(*tmp2),GFP_KERNEL);

	if (!tmp1 || !tmp2) {
		ret = 0;
		printk(KERN_INFO "md.c sb_equal(): failed to allocate memory!\n");
		goto abort;
	}

	*tmp1 = *sb1;
	*tmp2 = *sb2;

	/*
	 * nr_disks is not constant
	 */
	tmp1->nr_disks = 0;
	tmp2->nr_disks = 0;

	ret = (memcmp(tmp1, tmp2, MD_SB_GENERIC_CONSTANT_WORDS * 4) == 0);
abort:
	kfree(tmp1);
	kfree(tmp2);
	return ret;
}


static u32 md_csum_fold(u32 csum)
{
	csum = (csum & 0xffff) + (csum >> 16);
	return (csum & 0xffff) + (csum >> 16);
}

static unsigned int calc_sb_csum(mdp_super_t * sb)
{
	u64 newcsum = 0;
	u32 *sb32 = (u32*)sb;
	int i;
	unsigned int disk_csum, csum;

	disk_csum = sb->sb_csum;
	sb->sb_csum = 0;

	for (i = 0; i < MD_SB_BYTES/4 ; i++)
		newcsum += sb32[i];
	csum = (newcsum & 0xffffffff) + (newcsum>>32);


#ifdef CONFIG_ALPHA
	/* This used to use csum_partial, which was wrong for several
	 * reasons including that different results are returned on
	 * different architectures.  It isn't critical that we get exactly
	 * the same return value as before (we always csum_fold before
	 * testing, and that removes any differences).  However as we
	 * know that csum_partial always returned a 16bit value on
	 * alphas, do a fold to maximise conformity to previous behaviour.
	 */
	sb->sb_csum = md_csum_fold(disk_csum);
#else
	sb->sb_csum = disk_csum;
#endif
	return csum;
}


/*
 * Handle superblock details.
 * We want to be able to handle multiple superblock formats
 * so we have a common interface to them all, and an array of
 * different handlers.
 * We rely on user-space to write the initial superblock, and support
 * reading and updating of superblocks.
 * Interface methods are:
 *   int load_super(struct md_rdev *dev, struct md_rdev *refdev, int minor_version)
 *      loads and validates a superblock on dev.
 *      if refdev != NULL, compare superblocks on both devices
 *    Return:
 *      0 - dev has a superblock that is compatible with refdev
 *      1 - dev has a superblock that is compatible and newer than refdev
 *          so dev should be used as the refdev in future
 *     -EINVAL superblock incompatible or invalid
 *     -othererror e.g. -EIO
 *
 *   int validate_super(struct mddev *mddev, struct md_rdev *dev)
 *      Verify that dev is acceptable into mddev.
 *       The first time, mddev->raid_disks will be 0, and data from
 *       dev should be merged in.  Subsequent calls check that dev
 *       is new enough.  Return 0 or -EINVAL
 *
 *   void sync_super(struct mddev *mddev, struct md_rdev *dev)
 *     Update the superblock for rdev with data in mddev
 *     This does not write to disc.
 *
 */

struct super_type  {
	char		    *name;
	struct module	    *owner;
	int		    (*load_super)(struct md_rdev *rdev,
					  struct md_rdev *refdev,
					  int minor_version);
	int		    (*validate_super)(struct mddev *mddev,
					      struct md_rdev *rdev);
	void		    (*sync_super)(struct mddev *mddev,
					  struct md_rdev *rdev);
	unsigned long long  (*rdev_size_change)(struct md_rdev *rdev,
						sector_t num_sectors);
	int		    (*allow_new_offset)(struct md_rdev *rdev,
						unsigned long long new_offset);
};

/*
 * Check that the given mddev has no bitmap.
 *
 * This function is called from the run method of all personalities that do not
 * support bitmaps. It prints an error message and returns non-zero if mddev
 * has a bitmap. Otherwise, it returns 0.
 *
 */
int md_check_no_bitmap(struct mddev *mddev)
{
	if (!mddev->bitmap_info.file && !mddev->bitmap_info.offset)
		return 0;
	printk(KERN_ERR "%s: bitmaps are not supported for %s\n",
		mdname(mddev), mddev->pers->name);
	return 1;
}
EXPORT_SYMBOL(md_check_no_bitmap);

/*
 * load_super for 0.90.0 
 */
static int super_90_load(struct md_rdev *rdev, struct md_rdev *refdev, int minor_version)
{
	char b[BDEVNAME_SIZE], b2[BDEVNAME_SIZE];
	mdp_super_t *sb;
	int ret;

	/*
	 * Calculate the position of the superblock (512byte sectors),
	 * it's at the end of the disk.
	 *
	 * It also happens to be a multiple of 4Kb.
	 */
	rdev->sb_start = calc_dev_sboffset(rdev);

	ret = read_disk_sb(rdev, MD_SB_BYTES);
	if (ret) return ret;

	ret = -EINVAL;

	bdevname(rdev->bdev, b);
	sb = page_address(rdev->sb_page);

	if (sb->md_magic != MD_SB_MAGIC) {
		printk(KERN_ERR "md: invalid raid superblock magic on %s\n",
		       b);
		goto abort;
	}

	if (sb->major_version != 0 ||
	    sb->minor_version < 90 ||
	    sb->minor_version > 91) {
		printk(KERN_WARNING "Bad version number %d.%d on %s\n",
			sb->major_version, sb->minor_version,
			b);
		goto abort;
	}

	if (sb->raid_disks <= 0)
		goto abort;

	if (md_csum_fold(calc_sb_csum(sb)) != md_csum_fold(sb->sb_csum)) {
		printk(KERN_WARNING "md: invalid superblock checksum on %s\n",
			b);
		goto abort;
	}

	rdev->preferred_minor = sb->md_minor;
	rdev->data_offset = 0;
	rdev->new_data_offset = 0;
	rdev->sb_size = MD_SB_BYTES;
	rdev->badblocks.shift = -1;

	if (sb->level == LEVEL_MULTIPATH)
		rdev->desc_nr = -1;
	else
		rdev->desc_nr = sb->this_disk.number;

	if (!refdev) {
		ret = 1;
	} else {
		__u64 ev1, ev2;
		mdp_super_t *refsb = page_address(refdev->sb_page);
		if (!uuid_equal(refsb, sb)) {
			printk(KERN_WARNING "md: %s has different UUID to %s\n",
				b, bdevname(refdev->bdev,b2));
			goto abort;
		}
		if (!sb_equal(refsb, sb)) {
			printk(KERN_WARNING "md: %s has same UUID"
			       " but different superblock to %s\n",
			       b, bdevname(refdev->bdev, b2));
			goto abort;
		}
		ev1 = md_event(sb);
		ev2 = md_event(refsb);
		if (ev1 > ev2)
			ret = 1;
		else 
			ret = 0;
	}
	rdev->sectors = rdev->sb_start;
	/* Limit to 4TB as metadata cannot record more than that.
	 * (not needed for Linear and RAID0 as metadata doesn't
	 * record this size)
	 */
	if (rdev->sectors >= (2ULL << 32) && sb->level >= 1)
		rdev->sectors = (2ULL << 32) - 2;

	if (rdev->sectors < ((sector_t)sb->size) * 2 && sb->level >= 1)
		/* "this cannot possibly happen" ... */
		ret = -EINVAL;

 abort:
	return ret;
}

/*
 * validate_super for 0.90.0
 */
static int super_90_validate(struct mddev *mddev, struct md_rdev *rdev)
{
	mdp_disk_t *desc;
	mdp_super_t *sb = page_address(rdev->sb_page);
	__u64 ev1 = md_event(sb);

	rdev->raid_disk = -1;
	clear_bit(Faulty, &rdev->flags);
	clear_bit(In_sync, &rdev->flags);
	clear_bit(Bitmap_sync, &rdev->flags);
	clear_bit(WriteMostly, &rdev->flags);

	if (mddev->raid_disks == 0) {
		mddev->major_version = 0;
		mddev->minor_version = sb->minor_version;
		mddev->patch_version = sb->patch_version;
		mddev->external = 0;
		mddev->chunk_sectors = sb->chunk_size >> 9;
		mddev->ctime = sb->ctime;
		mddev->utime = sb->utime;
		mddev->level = sb->level;
		mddev->clevel[0] = 0;
		mddev->layout = sb->layout;
		mddev->raid_disks = sb->raid_disks;
		mddev->dev_sectors = ((sector_t)sb->size) * 2;
		mddev->events = ev1;
		mddev->bitmap_info.offset = 0;
		mddev->bitmap_info.space = 0;
		/* bitmap can use 60 K after the 4K superblocks */
		mddev->bitmap_info.default_offset = MD_SB_BYTES >> 9;
		mddev->bitmap_info.default_space = 64*2 - (MD_SB_BYTES >> 9);
		mddev->reshape_backwards = 0;

		if (mddev->minor_version >= 91) {
			mddev->reshape_position = sb->reshape_position;
			mddev->delta_disks = sb->delta_disks;
			mddev->new_level = sb->new_level;
			mddev->new_layout = sb->new_layout;
			mddev->new_chunk_sectors = sb->new_chunk >> 9;
			if (mddev->delta_disks < 0)
				mddev->reshape_backwards = 1;
		} else {
			mddev->reshape_position = MaxSector;
			mddev->delta_disks = 0;
			mddev->new_level = mddev->level;
			mddev->new_layout = mddev->layout;
			mddev->new_chunk_sectors = mddev->chunk_sectors;
		}

		if (sb->state & (1<<MD_SB_CLEAN))
			mddev->recovery_cp = MaxSector;
		else {
			if (sb->events_hi == sb->cp_events_hi && 
				sb->events_lo == sb->cp_events_lo) {
				mddev->recovery_cp = sb->recovery_cp;
			} else
				mddev->recovery_cp = 0;
		}

		memcpy(mddev->uuid+0, &sb->set_uuid0, 4);
		memcpy(mddev->uuid+4, &sb->set_uuid1, 4);
		memcpy(mddev->uuid+8, &sb->set_uuid2, 4);
		memcpy(mddev->uuid+12,&sb->set_uuid3, 4);

		mddev->max_disks = MD_SB_DISKS;

		if (sb->state & (1<<MD_SB_BITMAP_PRESENT) &&
		    mddev->bitmap_info.file == NULL) {
			mddev->bitmap_info.offset =
				mddev->bitmap_info.default_offset;
			mddev->bitmap_info.space =
				mddev->bitmap_info.default_space;
		}

	} else if (mddev->pers == NULL) {
		/* Insist on good event counter while assembling, except
		 * for spares (which don't need an event count) */
		++ev1;
		if (sb->disks[rdev->desc_nr].state & (
			    (1<<MD_DISK_SYNC) | (1 << MD_DISK_ACTIVE)))
			if (ev1 < mddev->events) 
				return -EINVAL;
	} else if (mddev->bitmap) {
		/* if adding to array with a bitmap, then we can accept an
		 * older device ... but not too old.
		 */
		if (ev1 < mddev->bitmap->events_cleared)
			return 0;
		if (ev1 < mddev->events)
			set_bit(Bitmap_sync, &rdev->flags);
	} else {
		if (ev1 < mddev->events)
			/* just a hot-add of a new device, leave raid_disk at -1 */
			return 0;
	}

	if (mddev->level != LEVEL_MULTIPATH) {
		desc = sb->disks + rdev->desc_nr;

		if (desc->state & (1<<MD_DISK_FAULTY))
			set_bit(Faulty, &rdev->flags);
		else if (desc->state & (1<<MD_DISK_SYNC) /* &&
			    desc->raid_disk < mddev->raid_disks */) {
			set_bit(In_sync, &rdev->flags);
			rdev->raid_disk = desc->raid_disk;
		} else if (desc->state & (1<<MD_DISK_ACTIVE)) {
			/* active but not in sync implies recovery up to
			 * reshape position.  We don't know exactly where
			 * that is, so set to zero for now */
			if (mddev->minor_version >= 91) {
				rdev->recovery_offset = 0;
				rdev->raid_disk = desc->raid_disk;
			}
		}
		if (desc->state & (1<<MD_DISK_WRITEMOSTLY))
			set_bit(WriteMostly, &rdev->flags);
	} else /* MULTIPATH are always insync */
		set_bit(In_sync, &rdev->flags);
	return 0;
}

/*
 * sync_super for 0.90.0
 */
static void super_90_sync(struct mddev *mddev, struct md_rdev *rdev)
{
	mdp_super_t *sb;
	struct md_rdev *rdev2;
	int next_spare = mddev->raid_disks;


	/* make rdev->sb match mddev data..
	 *
	 * 1/ zero out disks
	 * 2/ Add info for each disk, keeping track of highest desc_nr (next_spare);
	 * 3/ any empty disks < next_spare become removed
	 *
	 * disks[0] gets initialised to REMOVED because
	 * we cannot be sure from other fields if it has
	 * been initialised or not.
	 */
	int i;
	int active=0, working=0,failed=0,spare=0,nr_disks=0;

	rdev->sb_size = MD_SB_BYTES;

	sb = page_address(rdev->sb_page);

	memset(sb, 0, sizeof(*sb));

	sb->md_magic = MD_SB_MAGIC;
	sb->major_version = mddev->major_version;
	sb->patch_version = mddev->patch_version;
	sb->gvalid_words  = 0; /* ignored */
	memcpy(&sb->set_uuid0, mddev->uuid+0, 4);
	memcpy(&sb->set_uuid1, mddev->uuid+4, 4);
	memcpy(&sb->set_uuid2, mddev->uuid+8, 4);
	memcpy(&sb->set_uuid3, mddev->uuid+12,4);

	sb->ctime = mddev->ctime;
	sb->level = mddev->level;
	sb->size = mddev->dev_sectors / 2;
	sb->raid_disks = mddev->raid_disks;
	sb->md_minor = mddev->md_minor;
	sb->not_persistent = 0;
	sb->utime = mddev->utime;
	sb->state = 0;
	sb->events_hi = (mddev->events>>32);
	sb->events_lo = (u32)mddev->events;

	if (mddev->reshape_position == MaxSector)
		sb->minor_version = 90;
	else {
		sb->minor_version = 91;
		sb->reshape_position = mddev->reshape_position;
		sb->new_level = mddev->new_level;
		sb->delta_disks = mddev->delta_disks;
		sb->new_layout = mddev->new_layout;
		sb->new_chunk = mddev->new_chunk_sectors << 9;
	}
	mddev->minor_version = sb->minor_version;
	if (mddev->in_sync)
	{
		sb->recovery_cp = mddev->recovery_cp;
		sb->cp_events_hi = (mddev->events>>32);
		sb->cp_events_lo = (u32)mddev->events;
		if (mddev->recovery_cp == MaxSector)
			sb->state = (1<< MD_SB_CLEAN);
	} else
		sb->recovery_cp = 0;

	sb->layout = mddev->layout;
	sb->chunk_size = mddev->chunk_sectors << 9;

	if (mddev->bitmap && mddev->bitmap_info.file == NULL)
		sb->state |= (1<<MD_SB_BITMAP_PRESENT);

	sb->disks[0].state = (1<<MD_DISK_REMOVED);
	rdev_for_each(rdev2, mddev) {
		mdp_disk_t *d;
		int desc_nr;
		int is_active = test_bit(In_sync, &rdev2->flags);

		if (rdev2->raid_disk >= 0 &&
		    sb->minor_version >= 91)
			/* we have nowhere to store the recovery_offset,
			 * but if it is not below the reshape_position,
			 * we can piggy-back on that.
			 */
			is_active = 1;
		if (rdev2->raid_disk < 0 ||
		    test_bit(Faulty, &rdev2->flags))
			is_active = 0;
		if (is_active)
			desc_nr = rdev2->raid_disk;
		else
			desc_nr = next_spare++;
		rdev2->desc_nr = desc_nr;
		d = &sb->disks[rdev2->desc_nr];
		nr_disks++;
		d->number = rdev2->desc_nr;
		d->major = MAJOR(rdev2->bdev->bd_dev);
		d->minor = MINOR(rdev2->bdev->bd_dev);
		if (is_active)
			d->raid_disk = rdev2->raid_disk;
		else
			d->raid_disk = rdev2->desc_nr; /* compatibility */
		if (test_bit(Faulty, &rdev2->flags))
			d->state = (1<<MD_DISK_FAULTY);
		else if (is_active) {
			d->state = (1<<MD_DISK_ACTIVE);
			if (test_bit(In_sync, &rdev2->flags))
				d->state |= (1<<MD_DISK_SYNC);
			active++;
			working++;
		} else {
			d->state = 0;
			spare++;
			working++;
		}
		if (test_bit(WriteMostly, &rdev2->flags))
			d->state |= (1<<MD_DISK_WRITEMOSTLY);
	}
	/* now set the "removed" and "faulty" bits on any missing devices */
	for (i=0 ; i < mddev->raid_disks ; i++) {
		mdp_disk_t *d = &sb->disks[i];
		if (d->state == 0 && d->number == 0) {
			d->number = i;
			d->raid_disk = i;
			d->state = (1<<MD_DISK_REMOVED);
			d->state |= (1<<MD_DISK_FAULTY);
			failed++;
		}
	}
	sb->nr_disks = nr_disks;
	sb->active_disks = active;
	sb->working_disks = working;
	sb->failed_disks = failed;
	sb->spare_disks = spare;

	sb->this_disk = sb->disks[rdev->desc_nr];
	sb->sb_csum = calc_sb_csum(sb);
}

/*
 * rdev_size_change for 0.90.0
 */
static unsigned long long
super_90_rdev_size_change(struct md_rdev *rdev, sector_t num_sectors)
{
	if (num_sectors && num_sectors < rdev->mddev->dev_sectors)
		return 0; /* component must fit device */
	if (rdev->mddev->bitmap_info.offset)
		return 0; /* can't move bitmap */
	rdev->sb_start = calc_dev_sboffset(rdev);
	if (!num_sectors || num_sectors > rdev->sb_start)
		num_sectors = rdev->sb_start;
	/* Limit to 4TB as metadata cannot record more than that.
	 * 4TB == 2^32 KB, or 2*2^32 sectors.
	 */
	if (num_sectors >= (2ULL << 32) && rdev->mddev->level >= 1)
		num_sectors = (2ULL << 32) - 2;
	md_super_write(rdev->mddev, rdev, rdev->sb_start, rdev->sb_size,
		       rdev->sb_page);
	md_super_wait(rdev->mddev);
	return num_sectors;
}

static int
super_90_allow_new_offset(struct md_rdev *rdev, unsigned long long new_offset)
{
	/* non-zero offset changes not possible with v0.90 */
	return new_offset == 0;
}

/*
 * version 1 superblock
 */

static __le32 calc_sb_1_csum(struct mdp_superblock_1 * sb)
{
	__le32 disk_csum;
	u32 csum;
	unsigned long long newcsum;
	int size = 256 + le32_to_cpu(sb->max_dev)*2;
	__le32 *isuper = (__le32*)sb;

	disk_csum = sb->sb_csum;
	sb->sb_csum = 0;
	newcsum = 0;
	for (; size >= 4; size -= 4)
		newcsum += le32_to_cpu(*isuper++);

	if (size == 2)
		newcsum += le16_to_cpu(*(__le16*) isuper);

	csum = (newcsum & 0xffffffff) + (newcsum >> 32);
	sb->sb_csum = disk_csum;
	return cpu_to_le32(csum);
}

static int md_set_badblocks(struct badblocks *bb, sector_t s, int sectors,
			    int acknowledged);
static int super_1_load(struct md_rdev *rdev, struct md_rdev *refdev, int minor_version)
{
	struct mdp_superblock_1 *sb;
	int ret;
	sector_t sb_start;
	sector_t sectors;
	char b[BDEVNAME_SIZE], b2[BDEVNAME_SIZE];
	int bmask;

	/*
	 * Calculate the position of the superblock in 512byte sectors.
	 * It is always aligned to a 4K boundary and
	 * depeding on minor_version, it can be:
	 * 0: At least 8K, but less than 12K, from end of device
	 * 1: At start of device
	 * 2: 4K from start of device.
	 */
	switch(minor_version) {
	case 0:
		sb_start = i_size_read(rdev->bdev->bd_inode) >> 9;
		sb_start -= 8*2;
		sb_start &= ~(sector_t)(4*2-1);
		break;
	case 1:
		sb_start = 0;
		break;
	case 2:
		sb_start = 8;
		break;
	default:
		return -EINVAL;
	}
	rdev->sb_start = sb_start;

	/* superblock is rarely larger than 1K, but it can be larger,
	 * and it is safe to read 4k, so we do that
	 */
	ret = read_disk_sb(rdev, 4096);
	if (ret) return ret;


	sb = page_address(rdev->sb_page);

	if (sb->magic != cpu_to_le32(MD_SB_MAGIC) ||
	    sb->major_version != cpu_to_le32(1) ||
	    le32_to_cpu(sb->max_dev) > (4096-256)/2 ||
	    le64_to_cpu(sb->super_offset) != rdev->sb_start ||
	    (le32_to_cpu(sb->feature_map) & ~MD_FEATURE_ALL) != 0)
		return -EINVAL;

	if (calc_sb_1_csum(sb) != sb->sb_csum) {
		printk("md: invalid superblock checksum on %s\n",
			bdevname(rdev->bdev,b));
		return -EINVAL;
	}
	if (le64_to_cpu(sb->data_size) < 10) {
		printk("md: data_size too small on %s\n",
		       bdevname(rdev->bdev,b));
		return -EINVAL;
	}
	if (sb->pad0 ||
	    sb->pad3[0] ||
	    memcmp(sb->pad3, sb->pad3+1, sizeof(sb->pad3) - sizeof(sb->pad3[1])))
		/* Some padding is non-zero, might be a new feature */
		return -EINVAL;

	rdev->preferred_minor = 0xffff;
	rdev->data_offset = le64_to_cpu(sb->data_offset);
	rdev->new_data_offset = rdev->data_offset;
	if ((le32_to_cpu(sb->feature_map) & MD_FEATURE_RESHAPE_ACTIVE) &&
	    (le32_to_cpu(sb->feature_map) & MD_FEATURE_NEW_OFFSET))
		rdev->new_data_offset += (s32)le32_to_cpu(sb->new_offset);
	atomic_set(&rdev->corrected_errors, le32_to_cpu(sb->cnt_corrected_read));

	rdev->sb_size = le32_to_cpu(sb->max_dev) * 2 + 256;
	bmask = queue_logical_block_size(rdev->bdev->bd_disk->queue)-1;
	if (rdev->sb_size & bmask)
		rdev->sb_size = (rdev->sb_size | bmask) + 1;

	if (minor_version
	    && rdev->data_offset < sb_start + (rdev->sb_size/512))
		return -EINVAL;
	if (minor_version
	    && rdev->new_data_offset < sb_start + (rdev->sb_size/512))
		return -EINVAL;

	if (sb->level == cpu_to_le32(LEVEL_MULTIPATH))
		rdev->desc_nr = -1;
	else
		rdev->desc_nr = le32_to_cpu(sb->dev_number);

	if (!rdev->bb_page) {
		rdev->bb_page = alloc_page(GFP_KERNEL);
		if (!rdev->bb_page)
			return -ENOMEM;
	}
	if ((le32_to_cpu(sb->feature_map) & MD_FEATURE_BAD_BLOCKS) &&
	    rdev->badblocks.count == 0) {
		/* need to load the bad block list.
		 * Currently we limit it to one page.
		 */
		s32 offset;
		sector_t bb_sector;
		u64 *bbp;
		int i;
		int sectors = le16_to_cpu(sb->bblog_size);
		if (sectors > (PAGE_SIZE / 512))
			return -EINVAL;
		offset = le32_to_cpu(sb->bblog_offset);
		if (offset == 0)
			return -EINVAL;
		bb_sector = (long long)offset;
		if (!sync_page_io(rdev, bb_sector, sectors << 9,
				  rdev->bb_page, READ, true))
			return -EIO;
		bbp = (u64 *)page_address(rdev->bb_page);
		rdev->badblocks.shift = sb->bblog_shift;
		for (i = 0 ; i < (sectors << (9-3)) ; i++, bbp++) {
			u64 bb = le64_to_cpu(*bbp);
			int count = bb & (0x3ff);
			u64 sector = bb >> 10;
			sector <<= sb->bblog_shift;
			count <<= sb->bblog_shift;
			if (bb + 1 == 0)
				break;
			if (md_set_badblocks(&rdev->badblocks,
					     sector, count, 1) == 0)
				return -EINVAL;
		}
	} else if (sb->bblog_offset != 0)
		rdev->badblocks.shift = 0;

	if (!refdev) {
		ret = 1;
	} else {
		__u64 ev1, ev2;
		struct mdp_superblock_1 *refsb = page_address(refdev->sb_page);

		if (memcmp(sb->set_uuid, refsb->set_uuid, 16) != 0 ||
		    sb->level != refsb->level ||
		    sb->layout != refsb->layout ||
		    sb->chunksize != refsb->chunksize) {
			printk(KERN_WARNING "md: %s has strangely different"
				" superblock to %s\n",
				bdevname(rdev->bdev,b),
				bdevname(refdev->bdev,b2));
			return -EINVAL;
		}
		ev1 = le64_to_cpu(sb->events);
		ev2 = le64_to_cpu(refsb->events);

		if (ev1 > ev2)
			ret = 1;
		else
			ret = 0;
	}
	if (minor_version) {
		sectors = (i_size_read(rdev->bdev->bd_inode) >> 9);
		sectors -= rdev->data_offset;
	} else
		sectors = rdev->sb_start;
	if (sectors < le64_to_cpu(sb->data_size))
		return -EINVAL;
	rdev->sectors = le64_to_cpu(sb->data_size);
	return ret;
}

static int super_1_validate(struct mddev *mddev, struct md_rdev *rdev)
{
	struct mdp_superblock_1 *sb = page_address(rdev->sb_page);
	__u64 ev1 = le64_to_cpu(sb->events);

	rdev->raid_disk = -1;
	clear_bit(Faulty, &rdev->flags);
	clear_bit(In_sync, &rdev->flags);
	clear_bit(Bitmap_sync, &rdev->flags);
	clear_bit(WriteMostly, &rdev->flags);

	if (mddev->raid_disks == 0) {
		mddev->major_version = 1;
		mddev->patch_version = 0;
		mddev->external = 0;
		mddev->chunk_sectors = le32_to_cpu(sb->chunksize);
		mddev->ctime = le64_to_cpu(sb->ctime) & ((1ULL << 32)-1);
		mddev->utime = le64_to_cpu(sb->utime) & ((1ULL << 32)-1);
		mddev->level = le32_to_cpu(sb->level);
		mddev->clevel[0] = 0;
		mddev->layout = le32_to_cpu(sb->layout);
		mddev->raid_disks = le32_to_cpu(sb->raid_disks);
		mddev->dev_sectors = le64_to_cpu(sb->size);
		mddev->events = ev1;
		mddev->bitmap_info.offset = 0;
		mddev->bitmap_info.space = 0;
		/* Default location for bitmap is 1K after superblock
		 * using 3K - total of 4K
		 */
		mddev->bitmap_info.default_offset = 1024 >> 9;
		mddev->bitmap_info.default_space = (4096-1024) >> 9;
		mddev->reshape_backwards = 0;

		mddev->recovery_cp = le64_to_cpu(sb->resync_offset);
		memcpy(mddev->uuid, sb->set_uuid, 16);

		mddev->max_disks =  (4096-256)/2;

		if ((le32_to_cpu(sb->feature_map) & MD_FEATURE_BITMAP_OFFSET) &&
		    mddev->bitmap_info.file == NULL) {
			mddev->bitmap_info.offset =
				(__s32)le32_to_cpu(sb->bitmap_offset);
			/* Metadata doesn't record how much space is available.
			 * For 1.0, we assume we can use up to the superblock
			 * if before, else to 4K beyond superblock.
			 * For others, assume no change is possible.
			 */
			if (mddev->minor_version > 0)
				mddev->bitmap_info.space = 0;
			else if (mddev->bitmap_info.offset > 0)
				mddev->bitmap_info.space =
					8 - mddev->bitmap_info.offset;
			else
				mddev->bitmap_info.space =
					-mddev->bitmap_info.offset;
		}

		if ((le32_to_cpu(sb->feature_map) & MD_FEATURE_RESHAPE_ACTIVE)) {
			mddev->reshape_position = le64_to_cpu(sb->reshape_position);
			mddev->delta_disks = le32_to_cpu(sb->delta_disks);
			mddev->new_level = le32_to_cpu(sb->new_level);
			mddev->new_layout = le32_to_cpu(sb->new_layout);
			mddev->new_chunk_sectors = le32_to_cpu(sb->new_chunk);
			if (mddev->delta_disks < 0 ||
			    (mddev->delta_disks == 0 &&
			     (le32_to_cpu(sb->feature_map)
			      & MD_FEATURE_RESHAPE_BACKWARDS)))
				mddev->reshape_backwards = 1;
		} else {
			mddev->reshape_position = MaxSector;
			mddev->delta_disks = 0;
			mddev->new_level = mddev->level;
			mddev->new_layout = mddev->layout;
			mddev->new_chunk_sectors = mddev->chunk_sectors;
		}

	} else if (mddev->pers == NULL) {
		/* Insist of good event counter while assembling, except for
		 * spares (which don't need an event count) */
		++ev1;
		if (rdev->desc_nr >= 0 &&
		    rdev->desc_nr < le32_to_cpu(sb->max_dev) &&
		    le16_to_cpu(sb->dev_roles[rdev->desc_nr]) < 0xfffe)
			if (ev1 < mddev->events)
				return -EINVAL;
	} else if (mddev->bitmap) {
		/* If adding to array with a bitmap, then we can accept an
		 * older device, but not too old.
		 */
		if (ev1 < mddev->bitmap->events_cleared)
			return 0;
		if (ev1 < mddev->events)
			set_bit(Bitmap_sync, &rdev->flags);
	} else {
		if (ev1 < mddev->events)
			/* just a hot-add of a new device, leave raid_disk at -1 */
			return 0;
	}
	if (mddev->level != LEVEL_MULTIPATH) {
		int role;
		if (rdev->desc_nr < 0 ||
		    rdev->desc_nr >= le32_to_cpu(sb->max_dev)) {
			role = 0xffff;
			rdev->desc_nr = -1;
		} else
			role = le16_to_cpu(sb->dev_roles[rdev->desc_nr]);
		switch(role) {
		case 0xffff: /* spare */
			break;
		case 0xfffe: /* faulty */
			set_bit(Faulty, &rdev->flags);
			break;
		default:
			if ((le32_to_cpu(sb->feature_map) &
			     MD_FEATURE_RECOVERY_OFFSET))
				rdev->recovery_offset = le64_to_cpu(sb->recovery_offset);
			else
				set_bit(In_sync, &rdev->flags);
			rdev->raid_disk = role;
			break;
		}
		if (sb->devflags & WriteMostly1)
			set_bit(WriteMostly, &rdev->flags);
		if (le32_to_cpu(sb->feature_map) & MD_FEATURE_REPLACEMENT)
			set_bit(Replacement, &rdev->flags);
	} else /* MULTIPATH are always insync */
		set_bit(In_sync, &rdev->flags);

	return 0;
}

static void super_1_sync(struct mddev *mddev, struct md_rdev *rdev)
{
	struct mdp_superblock_1 *sb;
	struct md_rdev *rdev2;
	int max_dev, i;
	/* make rdev->sb match mddev and rdev data. */

	sb = page_address(rdev->sb_page);

	sb->feature_map = 0;
	sb->pad0 = 0;
	sb->recovery_offset = cpu_to_le64(0);
	memset(sb->pad3, 0, sizeof(sb->pad3));

	sb->utime = cpu_to_le64((__u64)mddev->utime);
	sb->events = cpu_to_le64(mddev->events);
	if (mddev->in_sync)
		sb->resync_offset = cpu_to_le64(mddev->recovery_cp);
	else
		sb->resync_offset = cpu_to_le64(0);

	sb->cnt_corrected_read = cpu_to_le32(atomic_read(&rdev->corrected_errors));

	sb->raid_disks = cpu_to_le32(mddev->raid_disks);
	sb->size = cpu_to_le64(mddev->dev_sectors);
	sb->chunksize = cpu_to_le32(mddev->chunk_sectors);
	sb->level = cpu_to_le32(mddev->level);
	sb->layout = cpu_to_le32(mddev->layout);

	if (test_bit(WriteMostly, &rdev->flags))
		sb->devflags |= WriteMostly1;
	else
		sb->devflags &= ~WriteMostly1;
	sb->data_offset = cpu_to_le64(rdev->data_offset);
	sb->data_size = cpu_to_le64(rdev->sectors);

	if (mddev->bitmap && mddev->bitmap_info.file == NULL) {
		sb->bitmap_offset = cpu_to_le32((__u32)mddev->bitmap_info.offset);
		sb->feature_map = cpu_to_le32(MD_FEATURE_BITMAP_OFFSET);
	}

	if (rdev->raid_disk >= 0 &&
	    !test_bit(In_sync, &rdev->flags)) {
		sb->feature_map |=
			cpu_to_le32(MD_FEATURE_RECOVERY_OFFSET);
		sb->recovery_offset =
			cpu_to_le64(rdev->recovery_offset);
	}
	if (test_bit(Replacement, &rdev->flags))
		sb->feature_map |=
			cpu_to_le32(MD_FEATURE_REPLACEMENT);

	if (mddev->reshape_position != MaxSector) {
		sb->feature_map |= cpu_to_le32(MD_FEATURE_RESHAPE_ACTIVE);
		sb->reshape_position = cpu_to_le64(mddev->reshape_position);
		sb->new_layout = cpu_to_le32(mddev->new_layout);
		sb->delta_disks = cpu_to_le32(mddev->delta_disks);
		sb->new_level = cpu_to_le32(mddev->new_level);
		sb->new_chunk = cpu_to_le32(mddev->new_chunk_sectors);
		if (mddev->delta_disks == 0 &&
		    mddev->reshape_backwards)
			sb->feature_map
				|= cpu_to_le32(MD_FEATURE_RESHAPE_BACKWARDS);
		if (rdev->new_data_offset != rdev->data_offset) {
			sb->feature_map
				|= cpu_to_le32(MD_FEATURE_NEW_OFFSET);
			sb->new_offset = cpu_to_le32((__u32)(rdev->new_data_offset
							     - rdev->data_offset));
		}
	}

	if (rdev->badblocks.count == 0)
		/* Nothing to do for bad blocks*/ ;
	else if (sb->bblog_offset == 0)
		/* Cannot record bad blocks on this device */
		md_error(mddev, rdev);
	else {
		struct badblocks *bb = &rdev->badblocks;
		u64 *bbp = (u64 *)page_address(rdev->bb_page);
		u64 *p = bb->page;
		sb->feature_map |= cpu_to_le32(MD_FEATURE_BAD_BLOCKS);
		if (bb->changed) {
			unsigned seq;

retry:
			seq = read_seqbegin(&bb->lock);

			memset(bbp, 0xff, PAGE_SIZE);

			for (i = 0 ; i < bb->count ; i++) {
				u64 internal_bb = p[i];
				u64 store_bb = ((BB_OFFSET(internal_bb) << 10)
						| BB_LEN(internal_bb));
				bbp[i] = cpu_to_le64(store_bb);
			}
			bb->changed = 0;
			if (read_seqretry(&bb->lock, seq))
				goto retry;

			bb->sector = (rdev->sb_start +
				      (int)le32_to_cpu(sb->bblog_offset));
			bb->size = le16_to_cpu(sb->bblog_size);
		}
	}

	max_dev = 0;
	rdev_for_each(rdev2, mddev)
		if (rdev2->desc_nr+1 > max_dev)
			max_dev = rdev2->desc_nr+1;

	if (max_dev > le32_to_cpu(sb->max_dev)) {
		int bmask;
		sb->max_dev = cpu_to_le32(max_dev);
		rdev->sb_size = max_dev * 2 + 256;
		bmask = queue_logical_block_size(rdev->bdev->bd_disk->queue)-1;
		if (rdev->sb_size & bmask)
			rdev->sb_size = (rdev->sb_size | bmask) + 1;
	} else
		max_dev = le32_to_cpu(sb->max_dev);

	for (i=0; i<max_dev;i++)
		sb->dev_roles[i] = cpu_to_le16(0xfffe);
	
	rdev_for_each(rdev2, mddev) {
		i = rdev2->desc_nr;
		if (test_bit(Faulty, &rdev2->flags))
			sb->dev_roles[i] = cpu_to_le16(0xfffe);
		else if (test_bit(In_sync, &rdev2->flags))
			sb->dev_roles[i] = cpu_to_le16(rdev2->raid_disk);
		else if (rdev2->raid_disk >= 0)
			sb->dev_roles[i] = cpu_to_le16(rdev2->raid_disk);
		else
			sb->dev_roles[i] = cpu_to_le16(0xffff);
	}

	sb->sb_csum = calc_sb_1_csum(sb);
}

static unsigned long long
super_1_rdev_size_change(struct md_rdev *rdev, sector_t num_sectors)
{
	struct mdp_superblock_1 *sb;
	sector_t max_sectors;
	if (num_sectors && num_sectors < rdev->mddev->dev_sectors)
		return 0; /* component must fit device */
	if (rdev->data_offset != rdev->new_data_offset)
		return 0; /* too confusing */
	if (rdev->sb_start < rdev->data_offset) {
		/* minor versions 1 and 2; superblock before data */
		max_sectors = i_size_read(rdev->bdev->bd_inode) >> 9;
		max_sectors -= rdev->data_offset;
		if (!num_sectors || num_sectors > max_sectors)
			num_sectors = max_sectors;
	} else if (rdev->mddev->bitmap_info.offset) {
		/* minor version 0 with bitmap we can't move */
		return 0;
	} else {
		/* minor version 0; superblock after data */
		sector_t sb_start;
		sb_start = (i_size_read(rdev->bdev->bd_inode) >> 9) - 8*2;
		sb_start &= ~(sector_t)(4*2 - 1);
		max_sectors = rdev->sectors + sb_start - rdev->sb_start;
		if (!num_sectors || num_sectors > max_sectors)
			num_sectors = max_sectors;
		rdev->sb_start = sb_start;
	}
	sb = page_address(rdev->sb_page);
	sb->data_size = cpu_to_le64(num_sectors);
	sb->super_offset = rdev->sb_start;
	sb->sb_csum = calc_sb_1_csum(sb);
	md_super_write(rdev->mddev, rdev, rdev->sb_start, rdev->sb_size,
		       rdev->sb_page);
	md_super_wait(rdev->mddev);
	return num_sectors;

}

static int
super_1_allow_new_offset(struct md_rdev *rdev,
			 unsigned long long new_offset)
{
	/* All necessary checks on new >= old have been done */
	struct bitmap *bitmap;
	if (new_offset >= rdev->data_offset)
		return 1;

	/* with 1.0 metadata, there is no metadata to tread on
	 * so we can always move back */
	if (rdev->mddev->minor_version == 0)
		return 1;

	/* otherwise we must be sure not to step on
	 * any metadata, so stay:
	 * 36K beyond start of superblock
	 * beyond end of badblocks
	 * beyond write-intent bitmap
	 */
	if (rdev->sb_start + (32+4)*2 > new_offset)
		return 0;
	bitmap = rdev->mddev->bitmap;
	if (bitmap && !rdev->mddev->bitmap_info.file &&
	    rdev->sb_start + rdev->mddev->bitmap_info.offset +
	    bitmap->storage.file_pages * (PAGE_SIZE>>9) > new_offset)
		return 0;
	if (rdev->badblocks.sector + rdev->badblocks.size > new_offset)
		return 0;

	return 1;
}

static struct super_type super_types[] = {
	[0] = {
		.name	= "0.90.0",
		.owner	= THIS_MODULE,
		.load_super	    = super_90_load,
		.validate_super	    = super_90_validate,
		.sync_super	    = super_90_sync,
		.rdev_size_change   = super_90_rdev_size_change,
		.allow_new_offset   = super_90_allow_new_offset,
	},
	[1] = {
		.name	= "md-1",
		.owner	= THIS_MODULE,
		.load_super	    = super_1_load,
		.validate_super	    = super_1_validate,
		.sync_super	    = super_1_sync,
		.rdev_size_change   = super_1_rdev_size_change,
		.allow_new_offset   = super_1_allow_new_offset,
	},
};

static void sync_super(struct mddev *mddev, struct md_rdev *rdev)
{
	if (mddev->sync_super) {
		mddev->sync_super(mddev, rdev);
		return;
	}

	BUG_ON(mddev->major_version >= ARRAY_SIZE(super_types));

	super_types[mddev->major_version].sync_super(mddev, rdev);
}

static int match_mddev_units(struct mddev *mddev1, struct mddev *mddev2)
{
	struct md_rdev *rdev, *rdev2;

	rcu_read_lock();
	rdev_for_each_rcu(rdev, mddev1)
		rdev_for_each_rcu(rdev2, mddev2)
			if (rdev->bdev->bd_contains ==
			    rdev2->bdev->bd_contains) {
				rcu_read_unlock();
				return 1;
			}
	rcu_read_unlock();
	return 0;
}

static LIST_HEAD(pending_raid_disks);

/*
 * Try to register data integrity profile for an mddev
 *
 * This is called when an array is started and after a disk has been kicked
 * from the array. It only succeeds if all working and active component devices
 * are integrity capable with matching profiles.
 */
int md_integrity_register(struct mddev *mddev)
{
	struct md_rdev *rdev, *reference = NULL;

	if (list_empty(&mddev->disks))
		return 0; /* nothing to do */
	if (!mddev->gendisk || blk_get_integrity(mddev->gendisk))
		return 0; /* shouldn't register, or already is */
	rdev_for_each(rdev, mddev) {
		/* skip spares and non-functional disks */
		if (test_bit(Faulty, &rdev->flags))
			continue;
		if (rdev->raid_disk < 0)
			continue;
		if (!reference) {
			/* Use the first rdev as the reference */
			reference = rdev;
			continue;
		}
		/* does this rdev's profile match the reference profile? */
		if (blk_integrity_compare(reference->bdev->bd_disk,
				rdev->bdev->bd_disk) < 0)
			return -EINVAL;
	}
	if (!reference || !bdev_get_integrity(reference->bdev))
		return 0;
	/*
	 * All component devices are integrity capable and have matching
	 * profiles, register the common profile for the md device.
	 */
	if (blk_integrity_register(mddev->gendisk,
			bdev_get_integrity(reference->bdev)) != 0) {
		printk(KERN_ERR "md: failed to register integrity for %s\n",
			mdname(mddev));
		return -EINVAL;
	}
	printk(KERN_NOTICE "md: data integrity enabled on %s\n", mdname(mddev));
	if (bioset_integrity_create(mddev->bio_set, BIO_POOL_SIZE)) {
		printk(KERN_ERR "md: failed to create integrity pool for %s\n",
		       mdname(mddev));
		return -EINVAL;
	}
	return 0;
}
EXPORT_SYMBOL(md_integrity_register);

/* Disable data integrity if non-capable/non-matching disk is being added */
void md_integrity_add_rdev(struct md_rdev *rdev, struct mddev *mddev)
{
	struct blk_integrity *bi_rdev;
	struct blk_integrity *bi_mddev;

	if (!mddev->gendisk)
		return;

	bi_rdev = bdev_get_integrity(rdev->bdev);
	bi_mddev = blk_get_integrity(mddev->gendisk);

	if (!bi_mddev) /* nothing to do */
		return;
	if (rdev->raid_disk < 0) /* skip spares */
		return;
	if (bi_rdev && blk_integrity_compare(mddev->gendisk,
					     rdev->bdev->bd_disk) >= 0)
		return;
	printk(KERN_NOTICE "disabling data integrity on %s\n", mdname(mddev));
	blk_integrity_unregister(mddev->gendisk);
}
EXPORT_SYMBOL(md_integrity_add_rdev);

static int bind_rdev_to_array(struct md_rdev * rdev, struct mddev * mddev)
{
	char b[BDEVNAME_SIZE];
	struct kobject *ko;
	char *s;
	int err;

	if (rdev->mddev) {
		MD_BUG();
		return -EINVAL;
	}

	/* prevent duplicates */
	if (find_rdev(mddev, rdev->bdev->bd_dev))
		return -EEXIST;

	/* make sure rdev->sectors exceeds mddev->dev_sectors */
	if (rdev->sectors && (mddev->dev_sectors == 0 ||
			rdev->sectors < mddev->dev_sectors)) {
		if (mddev->pers) {
			/* Cannot change size, so fail
			 * If mddev->level <= 0, then we don't care
			 * about aligning sizes (e.g. linear)
			 */
			if (mddev->level > 0)
				return -ENOSPC;
		} else
			mddev->dev_sectors = rdev->sectors;
	}

	/* Verify rdev->desc_nr is unique.
	 * If it is -1, assign a free number, else
	 * check number is not in use
	 */
	if (rdev->desc_nr < 0) {
		int choice = 0;
		if (mddev->pers) choice = mddev->raid_disks;
		while (find_rdev_nr(mddev, choice))
			choice++;
		rdev->desc_nr = choice;
	} else {
		if (find_rdev_nr(mddev, rdev->desc_nr))
			return -EBUSY;
	}
	if (mddev->max_disks && rdev->desc_nr >= mddev->max_disks) {
		printk(KERN_WARNING "md: %s: array is limited to %d devices\n",
		       mdname(mddev), mddev->max_disks);
		return -EBUSY;
	}
	bdevname(rdev->bdev,b);
	while ( (s=strchr(b, '/')) != NULL)
		*s = '!';

	rdev->mddev = mddev;
	printk(KERN_INFO "md: bind<%s>\n", b);

	if ((err = kobject_add(&rdev->kobj, &mddev->kobj, "dev-%s", b)))
		goto fail;

	ko = &part_to_dev(rdev->bdev->bd_part)->kobj;
	if (sysfs_create_link(&rdev->kobj, ko, "block"))
		/* failure here is OK */;
	rdev->sysfs_state = sysfs_get_dirent_safe(rdev->kobj.sd, "state");

	list_add_rcu(&rdev->same_set, &mddev->disks);
	bd_link_disk_holder(rdev->bdev, mddev->gendisk);

	/* May as well allow recovery to be retried once */
	mddev->recovery_disabled++;

	return 0;

 fail:
	printk(KERN_WARNING "md: failed to register dev-%s for %s\n",
	       b, mdname(mddev));
	return err;
}

static void md_delayed_delete(struct work_struct *ws)
{
	struct md_rdev *rdev = container_of(ws, struct md_rdev, del_work);
	kobject_del(&rdev->kobj);
	kobject_put(&rdev->kobj);
}

static void unbind_rdev_from_array(struct md_rdev * rdev)
{
	char b[BDEVNAME_SIZE];
	if (!rdev->mddev) {
		MD_BUG();
		return;
	}
	bd_unlink_disk_holder(rdev->bdev, rdev->mddev->gendisk);
	list_del_rcu(&rdev->same_set);
	printk(KERN_INFO "md: unbind<%s>\n", bdevname(rdev->bdev,b));
	rdev->mddev = NULL;
	sysfs_remove_link(&rdev->kobj, "block");
	sysfs_put(rdev->sysfs_state);
	rdev->sysfs_state = NULL;
	rdev->badblocks.count = 0;
	/* We need to delay this, otherwise we can deadlock when
	 * writing to 'remove' to "dev/state".  We also need
	 * to delay it due to rcu usage.
	 */
	synchronize_rcu();
	INIT_WORK(&rdev->del_work, md_delayed_delete);
	kobject_get(&rdev->kobj);
	queue_work(md_misc_wq, &rdev->del_work);
}

/*
 * prevent the device from being mounted, repartitioned or
 * otherwise reused by a RAID array (or any other kernel
 * subsystem), by bd_claiming the device.
 */
static int lock_rdev(struct md_rdev *rdev, dev_t dev, int shared)
{
	int err = 0;
	struct block_device *bdev;
	char b[BDEVNAME_SIZE];

	bdev = blkdev_get_by_dev(dev, FMODE_READ|FMODE_WRITE|FMODE_EXCL,
				 shared ? (struct md_rdev *)lock_rdev : rdev);
	if (IS_ERR(bdev)) {
		printk(KERN_ERR "md: could not open %s.\n",
			__bdevname(dev, b));
		return PTR_ERR(bdev);
	}
	rdev->bdev = bdev;
	return err;
}

static void unlock_rdev(struct md_rdev *rdev)
{
	struct block_device *bdev = rdev->bdev;
	rdev->bdev = NULL;
	if (!bdev)
		MD_BUG();
	blkdev_put(bdev, FMODE_READ|FMODE_WRITE|FMODE_EXCL);
}

void md_autodetect_dev(dev_t dev);

static void export_rdev(struct md_rdev * rdev)
{
	char b[BDEVNAME_SIZE];
	printk(KERN_INFO "md: export_rdev(%s)\n",
		bdevname(rdev->bdev,b));
	if (rdev->mddev)
		MD_BUG();
	md_rdev_clear(rdev);
#ifndef MODULE
	if (test_bit(AutoDetected, &rdev->flags))
		md_autodetect_dev(rdev->bdev->bd_dev);
#endif
	unlock_rdev(rdev);
	kobject_put(&rdev->kobj);
}

static void kick_rdev_from_array(struct md_rdev * rdev)
{
	unbind_rdev_from_array(rdev);
	export_rdev(rdev);
}

static void export_array(struct mddev *mddev)
{
	struct md_rdev *rdev, *tmp;

	rdev_for_each_safe(rdev, tmp, mddev) {
		if (!rdev->mddev) {
			MD_BUG();
			continue;
		}
		kick_rdev_from_array(rdev);
	}
	if (!list_empty(&mddev->disks))
		MD_BUG();
	mddev->raid_disks = 0;
	mddev->major_version = 0;
}

static void print_desc(mdp_disk_t *desc)
{
	printk(" DISK<N:%d,(%d,%d),R:%d,S:%d>\n", desc->number,
		desc->major,desc->minor,desc->raid_disk,desc->state);
}

static void print_sb_90(mdp_super_t *sb)
{
	int i;

	printk(KERN_INFO 
		"md:  SB: (V:%d.%d.%d) ID:<%08x.%08x.%08x.%08x> CT:%08x\n",
		sb->major_version, sb->minor_version, sb->patch_version,
		sb->set_uuid0, sb->set_uuid1, sb->set_uuid2, sb->set_uuid3,
		sb->ctime);
	printk(KERN_INFO "md:     L%d S%08d ND:%d RD:%d md%d LO:%d CS:%d\n",
		sb->level, sb->size, sb->nr_disks, sb->raid_disks,
		sb->md_minor, sb->layout, sb->chunk_size);
	printk(KERN_INFO "md:     UT:%08x ST:%d AD:%d WD:%d"
		" FD:%d SD:%d CSUM:%08x E:%08lx\n",
		sb->utime, sb->state, sb->active_disks, sb->working_disks,
		sb->failed_disks, sb->spare_disks,
		sb->sb_csum, (unsigned long)sb->events_lo);

	printk(KERN_INFO);
	for (i = 0; i < MD_SB_DISKS; i++) {
		mdp_disk_t *desc;

		desc = sb->disks + i;
		if (desc->number || desc->major || desc->minor ||
		    desc->raid_disk || (desc->state && (desc->state != 4))) {
			printk("     D %2d: ", i);
			print_desc(desc);
		}
	}
	printk(KERN_INFO "md:     THIS: ");
	print_desc(&sb->this_disk);
}

static void print_sb_1(struct mdp_superblock_1 *sb)
{
	__u8 *uuid;

	uuid = sb->set_uuid;
	printk(KERN_INFO
	       "md:  SB: (V:%u) (F:0x%08x) Array-ID:<%pU>\n"
	       "md:    Name: \"%s\" CT:%llu\n",
		le32_to_cpu(sb->major_version),
		le32_to_cpu(sb->feature_map),
		uuid,
		sb->set_name,
		(unsigned long long)le64_to_cpu(sb->ctime)
		       & MD_SUPERBLOCK_1_TIME_SEC_MASK);

	uuid = sb->device_uuid;
	printk(KERN_INFO
	       "md:       L%u SZ%llu RD:%u LO:%u CS:%u DO:%llu DS:%llu SO:%llu"
			" RO:%llu\n"
	       "md:     Dev:%08x UUID: %pU\n"
	       "md:       (F:0x%08x) UT:%llu Events:%llu ResyncOffset:%llu CSUM:0x%08x\n"
	       "md:         (MaxDev:%u) \n",
		le32_to_cpu(sb->level),
		(unsigned long long)le64_to_cpu(sb->size),
		le32_to_cpu(sb->raid_disks),
		le32_to_cpu(sb->layout),
		le32_to_cpu(sb->chunksize),
		(unsigned long long)le64_to_cpu(sb->data_offset),
		(unsigned long long)le64_to_cpu(sb->data_size),
		(unsigned long long)le64_to_cpu(sb->super_offset),
		(unsigned long long)le64_to_cpu(sb->recovery_offset),
		le32_to_cpu(sb->dev_number),
		uuid,
		sb->devflags,
		(unsigned long long)le64_to_cpu(sb->utime) & MD_SUPERBLOCK_1_TIME_SEC_MASK,
		(unsigned long long)le64_to_cpu(sb->events),
		(unsigned long long)le64_to_cpu(sb->resync_offset),
		le32_to_cpu(sb->sb_csum),
		le32_to_cpu(sb->max_dev)
		);
}

static void print_rdev(struct md_rdev *rdev, int major_version)
{
	char b[BDEVNAME_SIZE];
	printk(KERN_INFO "md: rdev %s, Sect:%08llu F:%d S:%d DN:%u\n",
		bdevname(rdev->bdev, b), (unsigned long long)rdev->sectors,
	        test_bit(Faulty, &rdev->flags), test_bit(In_sync, &rdev->flags),
	        rdev->desc_nr);
	if (rdev->sb_loaded) {
		printk(KERN_INFO "md: rdev superblock (MJ:%d):\n", major_version);
		switch (major_version) {
		case 0:
			print_sb_90(page_address(rdev->sb_page));
			break;
		case 1:
			print_sb_1(page_address(rdev->sb_page));
			break;
		}
	} else
		printk(KERN_INFO "md: no rdev superblock!\n");
}

static void md_print_devices(void)
{
	struct list_head *tmp;
	struct md_rdev *rdev;
	struct mddev *mddev;
	char b[BDEVNAME_SIZE];

	printk("\n");
	printk("md:	**********************************\n");
	printk("md:	* <COMPLETE RAID STATE PRINTOUT> *\n");
	printk("md:	**********************************\n");
	for_each_mddev(mddev, tmp) {

		if (mddev->bitmap)
			bitmap_print_sb(mddev->bitmap);
		else
			printk("%s: ", mdname(mddev));
		rdev_for_each(rdev, mddev)
			printk("<%s>", bdevname(rdev->bdev,b));
		printk("\n");

		rdev_for_each(rdev, mddev)
			print_rdev(rdev, mddev->major_version);
	}
	printk("md:	**********************************\n");
	printk("\n");
}


static void sync_sbs(struct mddev * mddev, int nospares)
{
	/* Update each superblock (in-memory image), but
	 * if we are allowed to, skip spares which already
	 * have the right event counter, or have one earlier
	 * (which would mean they aren't being marked as dirty
	 * with the rest of the array)
	 */
	struct md_rdev *rdev;
	rdev_for_each(rdev, mddev) {
		if (rdev->sb_events == mddev->events ||
		    (nospares &&
		     rdev->raid_disk < 0 &&
		     rdev->sb_events+1 == mddev->events)) {
			/* Don't update this superblock */
			rdev->sb_loaded = 2;
		} else {
			sync_super(mddev, rdev);
			rdev->sb_loaded = 1;
		}
	}
}

static void md_update_sb(struct mddev * mddev, int force_change)
{
	struct md_rdev *rdev;
	int sync_req;
	int nospares = 0;
	int any_badblocks_changed = 0;

	if (mddev->ro) {
		if (force_change)
			set_bit(MD_CHANGE_DEVS, &mddev->flags);
		return;
	}
repeat:
	/* First make sure individual recovery_offsets are correct */
	rdev_for_each(rdev, mddev) {
		if (rdev->raid_disk >= 0 &&
		    mddev->delta_disks >= 0 &&
		    !test_bit(In_sync, &rdev->flags) &&
		    mddev->curr_resync_completed > rdev->recovery_offset)
				rdev->recovery_offset = mddev->curr_resync_completed;

	}	
	if (!mddev->persistent) {
		clear_bit(MD_CHANGE_CLEAN, &mddev->flags);
		clear_bit(MD_CHANGE_DEVS, &mddev->flags);
		if (!mddev->external) {
			clear_bit(MD_CHANGE_PENDING, &mddev->flags);
			rdev_for_each(rdev, mddev) {
				if (rdev->badblocks.changed) {
					rdev->badblocks.changed = 0;
					md_ack_all_badblocks(&rdev->badblocks);
					md_error(mddev, rdev);
				}
				clear_bit(Blocked, &rdev->flags);
				clear_bit(BlockedBadBlocks, &rdev->flags);
				wake_up(&rdev->blocked_wait);
			}
		}
		wake_up(&mddev->sb_wait);
		return;
	}

	spin_lock_irq(&mddev->write_lock);

	mddev->utime = get_seconds();

	if (test_and_clear_bit(MD_CHANGE_DEVS, &mddev->flags))
		force_change = 1;
	if (test_and_clear_bit(MD_CHANGE_CLEAN, &mddev->flags))
		/* just a clean<-> dirty transition, possibly leave spares alone,
		 * though if events isn't the right even/odd, we will have to do
		 * spares after all
		 */
		nospares = 1;
	if (force_change)
		nospares = 0;
	if (mddev->degraded)
		/* If the array is degraded, then skipping spares is both
		 * dangerous and fairly pointless.
		 * Dangerous because a device that was removed from the array
		 * might have a event_count that still looks up-to-date,
		 * so it can be re-added without a resync.
		 * Pointless because if there are any spares to skip,
		 * then a recovery will happen and soon that array won't
		 * be degraded any more and the spare can go back to sleep then.
		 */
		nospares = 0;

	sync_req = mddev->in_sync;

	/* If this is just a dirty<->clean transition, and the array is clean
	 * and 'events' is odd, we can roll back to the previous clean state */
	if (nospares
	    && (mddev->in_sync && mddev->recovery_cp == MaxSector)
	    && mddev->can_decrease_events
	    && mddev->events != 1) {
		mddev->events--;
		mddev->can_decrease_events = 0;
	} else {
		/* otherwise we have to go forward and ... */
		mddev->events ++;
		mddev->can_decrease_events = nospares;
	}

	if (!mddev->events) {
		/*
		 * oops, this 64-bit counter should never wrap.
		 * Either we are in around ~1 trillion A.C., assuming
		 * 1 reboot per second, or we have a bug:
		 */
		MD_BUG();
		mddev->events --;
	}

	rdev_for_each(rdev, mddev) {
		if (rdev->badblocks.changed)
			any_badblocks_changed++;
		if (test_bit(Faulty, &rdev->flags))
			set_bit(FaultRecorded, &rdev->flags);
	}

	sync_sbs(mddev, nospares);
	spin_unlock_irq(&mddev->write_lock);

	pr_debug("md: updating %s RAID superblock on device (in sync %d)\n",
		 mdname(mddev), mddev->in_sync);

	bitmap_update_sb(mddev->bitmap);
	rdev_for_each(rdev, mddev) {
		char b[BDEVNAME_SIZE];

		if (rdev->sb_loaded != 1)
			continue; /* no noise on spare devices */

		if (!test_bit(Faulty, &rdev->flags) &&
		    rdev->saved_raid_disk == -1) {
			md_super_write(mddev,rdev,
				       rdev->sb_start, rdev->sb_size,
				       rdev->sb_page);
			pr_debug("md: (write) %s's sb offset: %llu\n",
				 bdevname(rdev->bdev, b),
				 (unsigned long long)rdev->sb_start);
			rdev->sb_events = mddev->events;
			if (rdev->badblocks.size) {
				md_super_write(mddev, rdev,
					       rdev->badblocks.sector,
					       rdev->badblocks.size << 9,
					       rdev->bb_page);
				rdev->badblocks.size = 0;
			}

		} else if (test_bit(Faulty, &rdev->flags))
			pr_debug("md: %s (skipping faulty)\n",
				 bdevname(rdev->bdev, b));
		else
			pr_debug("(skipping incremental s/r ");

		if (mddev->level == LEVEL_MULTIPATH)
			/* only need to write one superblock... */
			break;
	}
	md_super_wait(mddev);
	/* if there was a failure, MD_CHANGE_DEVS was set, and we re-write super */

	spin_lock_irq(&mddev->write_lock);
	if (mddev->in_sync != sync_req ||
	    test_bit(MD_CHANGE_DEVS, &mddev->flags)) {
		/* have to write it out again */
		spin_unlock_irq(&mddev->write_lock);
		goto repeat;
	}
	clear_bit(MD_CHANGE_PENDING, &mddev->flags);
	spin_unlock_irq(&mddev->write_lock);
	wake_up(&mddev->sb_wait);
	if (test_bit(MD_RECOVERY_RUNNING, &mddev->recovery))
		sysfs_notify(&mddev->kobj, NULL, "sync_completed");

	rdev_for_each(rdev, mddev) {
		if (test_and_clear_bit(FaultRecorded, &rdev->flags))
			clear_bit(Blocked, &rdev->flags);

		if (any_badblocks_changed)
			md_ack_all_badblocks(&rdev->badblocks);
		clear_bit(BlockedBadBlocks, &rdev->flags);
		wake_up(&rdev->blocked_wait);
	}
}

/* words written to sysfs files may, or may not, be \n terminated.
 * We want to accept with case. For this we use cmd_match.
 */
static int cmd_match(const char *cmd, const char *str)
{
	/* See if cmd, written into a sysfs file, matches
	 * str.  They must either be the same, or cmd can
	 * have a trailing newline
	 */
	while (*cmd && *str && *cmd == *str) {
		cmd++;
		str++;
	}
	if (*cmd == '\n')
		cmd++;
	if (*str || *cmd)
		return 0;
	return 1;
}

struct rdev_sysfs_entry {
	struct attribute attr;
	ssize_t (*show)(struct md_rdev *, char *);
	ssize_t (*store)(struct md_rdev *, const char *, size_t);
};

static ssize_t
state_show(struct md_rdev *rdev, char *page)
{
	char *sep = "";
	size_t len = 0;

	if (test_bit(Faulty, &rdev->flags) ||
	    rdev->badblocks.unacked_exist) {
		len+= sprintf(page+len, "%sfaulty",sep);
		sep = ",";
	}
	if (test_bit(In_sync, &rdev->flags)) {
		len += sprintf(page+len, "%sin_sync",sep);
		sep = ",";
	}
	if (test_bit(WriteMostly, &rdev->flags)) {
		len += sprintf(page+len, "%swrite_mostly",sep);
		sep = ",";
	}
	if (test_bit(Blocked, &rdev->flags) ||
	    (rdev->badblocks.unacked_exist
	     && !test_bit(Faulty, &rdev->flags))) {
		len += sprintf(page+len, "%sblocked", sep);
		sep = ",";
	}
	if (!test_bit(Faulty, &rdev->flags) &&
	    !test_bit(In_sync, &rdev->flags)) {
		len += sprintf(page+len, "%sspare", sep);
		sep = ",";
	}
	if (test_bit(WriteErrorSeen, &rdev->flags)) {
		len += sprintf(page+len, "%swrite_error", sep);
		sep = ",";
	}
	if (test_bit(WantReplacement, &rdev->flags)) {
		len += sprintf(page+len, "%swant_replacement", sep);
		sep = ",";
	}
	if (test_bit(Replacement, &rdev->flags)) {
		len += sprintf(page+len, "%sreplacement", sep);
		sep = ",";
	}

	return len+sprintf(page+len, "\n");
}

static ssize_t
state_store(struct md_rdev *rdev, const char *buf, size_t len)
{
	/* can write
	 *  faulty  - simulates an error
	 *  remove  - disconnects the device
	 *  writemostly - sets write_mostly
	 *  -writemostly - clears write_mostly
	 *  blocked - sets the Blocked flags
	 *  -blocked - clears the Blocked and possibly simulates an error
	 *  insync - sets Insync providing device isn't active
	 *  write_error - sets WriteErrorSeen
	 *  -write_error - clears WriteErrorSeen
	 */
	int err = -EINVAL;
	if (cmd_match(buf, "faulty") && rdev->mddev->pers) {
		md_error(rdev->mddev, rdev);
		if (test_bit(Faulty, &rdev->flags))
			err = 0;
		else
			err = -EBUSY;
	} else if (cmd_match(buf, "remove")) {
		if (rdev->raid_disk >= 0)
			err = -EBUSY;
		else {
			struct mddev *mddev = rdev->mddev;
			kick_rdev_from_array(rdev);
			if (mddev->pers)
				md_update_sb(mddev, 1);
			md_new_event(mddev);
			err = 0;
		}
	} else if (cmd_match(buf, "writemostly")) {
		set_bit(WriteMostly, &rdev->flags);
		err = 0;
	} else if (cmd_match(buf, "-writemostly")) {
		clear_bit(WriteMostly, &rdev->flags);
		err = 0;
	} else if (cmd_match(buf, "blocked")) {
		set_bit(Blocked, &rdev->flags);
		err = 0;
	} else if (cmd_match(buf, "-blocked")) {
		if (!test_bit(Faulty, &rdev->flags) &&
		    rdev->badblocks.unacked_exist) {
			/* metadata handler doesn't understand badblocks,
			 * so we need to fail the device
			 */
			md_error(rdev->mddev, rdev);
		}
		clear_bit(Blocked, &rdev->flags);
		clear_bit(BlockedBadBlocks, &rdev->flags);
		wake_up(&rdev->blocked_wait);
		set_bit(MD_RECOVERY_NEEDED, &rdev->mddev->recovery);
		md_wakeup_thread(rdev->mddev->thread);

		err = 0;
	} else if (cmd_match(buf, "insync") && rdev->raid_disk == -1) {
		set_bit(In_sync, &rdev->flags);
		err = 0;
	} else if (cmd_match(buf, "write_error")) {
		set_bit(WriteErrorSeen, &rdev->flags);
		err = 0;
	} else if (cmd_match(buf, "-write_error")) {
		clear_bit(WriteErrorSeen, &rdev->flags);
		err = 0;
	} else if (cmd_match(buf, "want_replacement")) {
		/* Any non-spare device that is not a replacement can
		 * become want_replacement at any time, but we then need to
		 * check if recovery is needed.
		 */
		if (rdev->raid_disk >= 0 &&
		    !test_bit(Replacement, &rdev->flags))
			set_bit(WantReplacement, &rdev->flags);
		set_bit(MD_RECOVERY_NEEDED, &rdev->mddev->recovery);
		md_wakeup_thread(rdev->mddev->thread);
		err = 0;
	} else if (cmd_match(buf, "-want_replacement")) {
		/* Clearing 'want_replacement' is always allowed.
		 * Once replacements starts it is too late though.
		 */
		err = 0;
		clear_bit(WantReplacement, &rdev->flags);
	} else if (cmd_match(buf, "replacement")) {
		/* Can only set a device as a replacement when array has not
		 * yet been started.  Once running, replacement is automatic
		 * from spares, or by assigning 'slot'.
		 */
		if (rdev->mddev->pers)
			err = -EBUSY;
		else {
			set_bit(Replacement, &rdev->flags);
			err = 0;
		}
	} else if (cmd_match(buf, "-replacement")) {
		/* Similarly, can only clear Replacement before start */
		if (rdev->mddev->pers)
			err = -EBUSY;
		else {
			clear_bit(Replacement, &rdev->flags);
			err = 0;
		}
	}
	if (!err)
		sysfs_notify_dirent_safe(rdev->sysfs_state);
	return err ? err : len;
}
static struct rdev_sysfs_entry rdev_state =
__ATTR(state, S_IRUGO|S_IWUSR, state_show, state_store);

static ssize_t
errors_show(struct md_rdev *rdev, char *page)
{
	return sprintf(page, "%d\n", atomic_read(&rdev->corrected_errors));
}

static ssize_t
errors_store(struct md_rdev *rdev, const char *buf, size_t len)
{
	char *e;
	unsigned long n = simple_strtoul(buf, &e, 10);
	if (*buf && (*e == 0 || *e == '\n')) {
		atomic_set(&rdev->corrected_errors, n);
		return len;
	}
	return -EINVAL;
}
static struct rdev_sysfs_entry rdev_errors =
__ATTR(errors, S_IRUGO|S_IWUSR, errors_show, errors_store);

static ssize_t
slot_show(struct md_rdev *rdev, char *page)
{
	if (rdev->raid_disk < 0)
		return sprintf(page, "none\n");
	else
		return sprintf(page, "%d\n", rdev->raid_disk);
}

static ssize_t
slot_store(struct md_rdev *rdev, const char *buf, size_t len)
{
	char *e;
	int err;
	int slot = simple_strtoul(buf, &e, 10);
	if (strncmp(buf, "none", 4)==0)
		slot = -1;
	else if (e==buf || (*e && *e!= '\n'))
		return -EINVAL;
	if (rdev->mddev->pers && slot == -1) {
		/* Setting 'slot' on an active array requires also
		 * updating the 'rd%d' link, and communicating
		 * with the personality with ->hot_*_disk.
		 * For now we only support removing
		 * failed/spare devices.  This normally happens automatically,
		 * but not when the metadata is externally managed.
		 */
		if (rdev->raid_disk == -1)
			return -EEXIST;
		/* personality does all needed checks */
		if (rdev->mddev->pers->hot_remove_disk == NULL)
			return -EINVAL;
		clear_bit(Blocked, &rdev->flags);
		remove_and_add_spares(rdev->mddev, rdev);
		if (rdev->raid_disk >= 0)
			return -EBUSY;
		set_bit(MD_RECOVERY_NEEDED, &rdev->mddev->recovery);
		md_wakeup_thread(rdev->mddev->thread);
	} else if (rdev->mddev->pers) {
		/* Activating a spare .. or possibly reactivating
		 * if we ever get bitmaps working here.
		 */

		if (rdev->raid_disk != -1)
			return -EBUSY;

		if (test_bit(MD_RECOVERY_RUNNING, &rdev->mddev->recovery))
			return -EBUSY;

		if (rdev->mddev->pers->hot_add_disk == NULL)
			return -EINVAL;

		if (slot >= rdev->mddev->raid_disks &&
		    slot >= rdev->mddev->raid_disks + rdev->mddev->delta_disks)
			return -ENOSPC;

		rdev->raid_disk = slot;
		if (test_bit(In_sync, &rdev->flags))
			rdev->saved_raid_disk = slot;
		else
			rdev->saved_raid_disk = -1;
		clear_bit(In_sync, &rdev->flags);
		clear_bit(Bitmap_sync, &rdev->flags);
		err = rdev->mddev->pers->
			hot_add_disk(rdev->mddev, rdev);
		if (err) {
			rdev->raid_disk = -1;
			return err;
		} else
			sysfs_notify_dirent_safe(rdev->sysfs_state);
		if (sysfs_link_rdev(rdev->mddev, rdev))
			/* failure here is OK */;
		/* don't wakeup anyone, leave that to userspace. */
	} else {
		if (slot >= rdev->mddev->raid_disks &&
		    slot >= rdev->mddev->raid_disks + rdev->mddev->delta_disks)
			return -ENOSPC;
		rdev->raid_disk = slot;
		/* assume it is working */
		clear_bit(Faulty, &rdev->flags);
		clear_bit(WriteMostly, &rdev->flags);
		set_bit(In_sync, &rdev->flags);
		sysfs_notify_dirent_safe(rdev->sysfs_state);
	}
	return len;
}


static struct rdev_sysfs_entry rdev_slot =
__ATTR(slot, S_IRUGO|S_IWUSR, slot_show, slot_store);

static ssize_t
offset_show(struct md_rdev *rdev, char *page)
{
	return sprintf(page, "%llu\n", (unsigned long long)rdev->data_offset);
}

static ssize_t
offset_store(struct md_rdev *rdev, const char *buf, size_t len)
{
	unsigned long long offset;
	if (kstrtoull(buf, 10, &offset) < 0)
		return -EINVAL;
	if (rdev->mddev->pers && rdev->raid_disk >= 0)
		return -EBUSY;
	if (rdev->sectors && rdev->mddev->external)
		/* Must set offset before size, so overlap checks
		 * can be sane */
		return -EBUSY;
	rdev->data_offset = offset;
	rdev->new_data_offset = offset;
	return len;
}

static struct rdev_sysfs_entry rdev_offset =
__ATTR(offset, S_IRUGO|S_IWUSR, offset_show, offset_store);

static ssize_t new_offset_show(struct md_rdev *rdev, char *page)
{
	return sprintf(page, "%llu\n",
		       (unsigned long long)rdev->new_data_offset);
}

static ssize_t new_offset_store(struct md_rdev *rdev,
				const char *buf, size_t len)
{
	unsigned long long new_offset;
	struct mddev *mddev = rdev->mddev;

	if (kstrtoull(buf, 10, &new_offset) < 0)
		return -EINVAL;

	if (mddev->sync_thread)
		return -EBUSY;
	if (new_offset == rdev->data_offset)
		/* reset is always permitted */
		;
	else if (new_offset > rdev->data_offset) {
		/* must not push array size beyond rdev_sectors */
		if (new_offset - rdev->data_offset
		    + mddev->dev_sectors > rdev->sectors)
				return -E2BIG;
	}
	/* Metadata worries about other space details. */

	/* decreasing the offset is inconsistent with a backwards
	 * reshape.
	 */
	if (new_offset < rdev->data_offset &&
	    mddev->reshape_backwards)
		return -EINVAL;
	/* Increasing offset is inconsistent with forwards
	 * reshape.  reshape_direction should be set to
	 * 'backwards' first.
	 */
	if (new_offset > rdev->data_offset &&
	    !mddev->reshape_backwards)
		return -EINVAL;

	if (mddev->pers && mddev->persistent &&
	    !super_types[mddev->major_version]
	    .allow_new_offset(rdev, new_offset))
		return -E2BIG;
	rdev->new_data_offset = new_offset;
	if (new_offset > rdev->data_offset)
		mddev->reshape_backwards = 1;
	else if (new_offset < rdev->data_offset)
		mddev->reshape_backwards = 0;

	return len;
}
static struct rdev_sysfs_entry rdev_new_offset =
__ATTR(new_offset, S_IRUGO|S_IWUSR, new_offset_show, new_offset_store);

static ssize_t
rdev_size_show(struct md_rdev *rdev, char *page)
{
	return sprintf(page, "%llu\n", (unsigned long long)rdev->sectors / 2);
}

static int overlaps(sector_t s1, sector_t l1, sector_t s2, sector_t l2)
{
	/* check if two start/length pairs overlap */
	if (s1+l1 <= s2)
		return 0;
	if (s2+l2 <= s1)
		return 0;
	return 1;
}

static int strict_blocks_to_sectors(const char *buf, sector_t *sectors)
{
	unsigned long long blocks;
	sector_t new;

	if (kstrtoull(buf, 10, &blocks) < 0)
		return -EINVAL;

	if (blocks & 1ULL << (8 * sizeof(blocks) - 1))
		return -EINVAL; /* sector conversion overflow */

	new = blocks * 2;
	if (new != blocks * 2)
		return -EINVAL; /* unsigned long long to sector_t overflow */

	*sectors = new;
	return 0;
}

static ssize_t
rdev_size_store(struct md_rdev *rdev, const char *buf, size_t len)
{
	struct mddev *my_mddev = rdev->mddev;
	sector_t oldsectors = rdev->sectors;
	sector_t sectors;

	if (strict_blocks_to_sectors(buf, &sectors) < 0)
		return -EINVAL;
	if (rdev->data_offset != rdev->new_data_offset)
		return -EINVAL; /* too confusing */
	if (my_mddev->pers && rdev->raid_disk >= 0) {
		if (my_mddev->persistent) {
			sectors = super_types[my_mddev->major_version].
				rdev_size_change(rdev, sectors);
			if (!sectors)
				return -EBUSY;
		} else if (!sectors)
			sectors = (i_size_read(rdev->bdev->bd_inode) >> 9) -
				rdev->data_offset;
		if (!my_mddev->pers->resize)
			/* Cannot change size for RAID0 or Linear etc */
			return -EINVAL;
	}
	if (sectors < my_mddev->dev_sectors)
		return -EINVAL; /* component must fit device */

	rdev->sectors = sectors;
	if (sectors > oldsectors && my_mddev->external) {
		/* need to check that all other rdevs with the same ->bdev
		 * do not overlap.  We need to unlock the mddev to avoid
		 * a deadlock.  We have already changed rdev->sectors, and if
		 * we have to change it back, we will have the lock again.
		 */
		struct mddev *mddev;
		int overlap = 0;
		struct list_head *tmp;

		mddev_unlock(my_mddev);
		for_each_mddev(mddev, tmp) {
			struct md_rdev *rdev2;

			mddev_lock_nointr(mddev);
			rdev_for_each(rdev2, mddev)
				if (rdev->bdev == rdev2->bdev &&
				    rdev != rdev2 &&
				    overlaps(rdev->data_offset, rdev->sectors,
					     rdev2->data_offset,
					     rdev2->sectors)) {
					overlap = 1;
					break;
				}
			mddev_unlock(mddev);
			if (overlap) {
				mddev_put(mddev);
				break;
			}
		}
		mddev_lock_nointr(my_mddev);
		if (overlap) {
			/* Someone else could have slipped in a size
			 * change here, but doing so is just silly.
			 * We put oldsectors back because we *know* it is
			 * safe, and trust userspace not to race with
			 * itself
			 */
			rdev->sectors = oldsectors;
			return -EBUSY;
		}
	}
	return len;
}

static struct rdev_sysfs_entry rdev_size =
__ATTR(size, S_IRUGO|S_IWUSR, rdev_size_show, rdev_size_store);


static ssize_t recovery_start_show(struct md_rdev *rdev, char *page)
{
	unsigned long long recovery_start = rdev->recovery_offset;

	if (test_bit(In_sync, &rdev->flags) ||
	    recovery_start == MaxSector)
		return sprintf(page, "none\n");

	return sprintf(page, "%llu\n", recovery_start);
}

static ssize_t recovery_start_store(struct md_rdev *rdev, const char *buf, size_t len)
{
	unsigned long long recovery_start;

	if (cmd_match(buf, "none"))
		recovery_start = MaxSector;
	else if (kstrtoull(buf, 10, &recovery_start))
		return -EINVAL;

	if (rdev->mddev->pers &&
	    rdev->raid_disk >= 0)
		return -EBUSY;

	rdev->recovery_offset = recovery_start;
	if (recovery_start == MaxSector)
		set_bit(In_sync, &rdev->flags);
	else
		clear_bit(In_sync, &rdev->flags);
	return len;
}

static struct rdev_sysfs_entry rdev_recovery_start =
__ATTR(recovery_start, S_IRUGO|S_IWUSR, recovery_start_show, recovery_start_store);


static ssize_t
badblocks_show(struct badblocks *bb, char *page, int unack);
static ssize_t
badblocks_store(struct badblocks *bb, const char *page, size_t len, int unack);

static ssize_t bb_show(struct md_rdev *rdev, char *page)
{
	return badblocks_show(&rdev->badblocks, page, 0);
}
static ssize_t bb_store(struct md_rdev *rdev, const char *page, size_t len)
{
	int rv = badblocks_store(&rdev->badblocks, page, len, 0);
	/* Maybe that ack was all we needed */
	if (test_and_clear_bit(BlockedBadBlocks, &rdev->flags))
		wake_up(&rdev->blocked_wait);
	return rv;
}
static struct rdev_sysfs_entry rdev_bad_blocks =
__ATTR(bad_blocks, S_IRUGO|S_IWUSR, bb_show, bb_store);


static ssize_t ubb_show(struct md_rdev *rdev, char *page)
{
	return badblocks_show(&rdev->badblocks, page, 1);
}
static ssize_t ubb_store(struct md_rdev *rdev, const char *page, size_t len)
{
	return badblocks_store(&rdev->badblocks, page, len, 1);
}
static struct rdev_sysfs_entry rdev_unack_bad_blocks =
__ATTR(unacknowledged_bad_blocks, S_IRUGO|S_IWUSR, ubb_show, ubb_store);

static struct attribute *rdev_default_attrs[] = {
	&rdev_state.attr,
	&rdev_errors.attr,
	&rdev_slot.attr,
	&rdev_offset.attr,
	&rdev_new_offset.attr,
	&rdev_size.attr,
	&rdev_recovery_start.attr,
	&rdev_bad_blocks.attr,
	&rdev_unack_bad_blocks.attr,
	NULL,
};
static ssize_t
rdev_attr_show(struct kobject *kobj, struct attribute *attr, char *page)
{
	struct rdev_sysfs_entry *entry = container_of(attr, struct rdev_sysfs_entry, attr);
	struct md_rdev *rdev = container_of(kobj, struct md_rdev, kobj);
	struct mddev *mddev = rdev->mddev;
	ssize_t rv;

	if (!entry->show)
		return -EIO;

	rv = mddev ? mddev_lock(mddev) : -EBUSY;
	if (!rv) {
		if (rdev->mddev == NULL)
			rv = -EBUSY;
		else
			rv = entry->show(rdev, page);
		mddev_unlock(mddev);
	}
	return rv;
}

static ssize_t
rdev_attr_store(struct kobject *kobj, struct attribute *attr,
	      const char *page, size_t length)
{
	struct rdev_sysfs_entry *entry = container_of(attr, struct rdev_sysfs_entry, attr);
	struct md_rdev *rdev = container_of(kobj, struct md_rdev, kobj);
	ssize_t rv;
	struct mddev *mddev = rdev->mddev;

	if (!entry->store)
		return -EIO;
	if (!capable(CAP_SYS_ADMIN))
		return -EACCES;
	rv = mddev ? mddev_lock(mddev): -EBUSY;
	if (!rv) {
		if (rdev->mddev == NULL)
			rv = -EBUSY;
		else
			rv = entry->store(rdev, page, length);
		mddev_unlock(mddev);
	}
	return rv;
}

static void rdev_free(struct kobject *ko)
{
	struct md_rdev *rdev = container_of(ko, struct md_rdev, kobj);
	kfree(rdev);
}
static const struct sysfs_ops rdev_sysfs_ops = {
	.show		= rdev_attr_show,
	.store		= rdev_attr_store,
};
static struct kobj_type rdev_ktype = {
	.release	= rdev_free,
	.sysfs_ops	= &rdev_sysfs_ops,
	.default_attrs	= rdev_default_attrs,
};

int md_rdev_init(struct md_rdev *rdev)
{
	rdev->desc_nr = -1;
	rdev->saved_raid_disk = -1;
	rdev->raid_disk = -1;
	rdev->flags = 0;
	rdev->data_offset = 0;
	rdev->new_data_offset = 0;
	rdev->sb_events = 0;
	rdev->last_read_error.tv_sec  = 0;
	rdev->last_read_error.tv_nsec = 0;
	rdev->sb_loaded = 0;
	rdev->bb_page = NULL;
	atomic_set(&rdev->nr_pending, 0);
	atomic_set(&rdev->read_errors, 0);
	atomic_set(&rdev->corrected_errors, 0);

	INIT_LIST_HEAD(&rdev->same_set);
	init_waitqueue_head(&rdev->blocked_wait);

	/* Add space to store bad block list.
	 * This reserves the space even on arrays where it cannot
	 * be used - I wonder if that matters
	 */
	rdev->badblocks.count = 0;
	rdev->badblocks.shift = -1; /* disabled until explicitly enabled */
	rdev->badblocks.page = kmalloc(PAGE_SIZE, GFP_KERNEL);
	seqlock_init(&rdev->badblocks.lock);
	if (rdev->badblocks.page == NULL)
		return -ENOMEM;

	return 0;
}
EXPORT_SYMBOL_GPL(md_rdev_init);
/*
 * Import a device. If 'super_format' >= 0, then sanity check the superblock
 *
 * mark the device faulty if:
 *
 *   - the device is nonexistent (zero size)
 *   - the device has no valid superblock
 *
 * a faulty rdev _never_ has rdev->sb set.
 */
static struct md_rdev *md_import_device(dev_t newdev, int super_format, int super_minor)
{
	char b[BDEVNAME_SIZE];
	int err;
	struct md_rdev *rdev;
	sector_t size;

	rdev = kzalloc(sizeof(*rdev), GFP_KERNEL);
	if (!rdev) {
		printk(KERN_ERR "md: could not alloc mem for new device!\n");
		return ERR_PTR(-ENOMEM);
	}

	err = md_rdev_init(rdev);
	if (err)
		goto abort_free;
	err = alloc_disk_sb(rdev);
	if (err)
		goto abort_free;

	err = lock_rdev(rdev, newdev, super_format == -2);
	if (err)
		goto abort_free;

	kobject_init(&rdev->kobj, &rdev_ktype);

	size = i_size_read(rdev->bdev->bd_inode) >> BLOCK_SIZE_BITS;
	if (!size) {
		printk(KERN_WARNING 
			"md: %s has zero or unknown size, marking faulty!\n",
			bdevname(rdev->bdev,b));
		err = -EINVAL;
		goto abort_free;
	}

	if (super_format >= 0) {
		err = super_types[super_format].
			load_super(rdev, NULL, super_minor);
		if (err == -EINVAL) {
			printk(KERN_WARNING
				"md: %s does not have a valid v%d.%d "
			       "superblock, not importing!\n",
				bdevname(rdev->bdev,b),
			       super_format, super_minor);
			goto abort_free;
		}
		if (err < 0) {
			printk(KERN_WARNING 
				"md: could not read %s's sb, not importing!\n",
				bdevname(rdev->bdev,b));
			goto abort_free;
		}
	}

	return rdev;

abort_free:
	if (rdev->bdev)
		unlock_rdev(rdev);
	md_rdev_clear(rdev);
	kfree(rdev);
	return ERR_PTR(err);
}

/*
 * Check a full RAID array for plausibility
 */


static void analyze_sbs(struct mddev * mddev)
{
	int i;
	struct md_rdev *rdev, *freshest, *tmp;
	char b[BDEVNAME_SIZE];

	freshest = NULL;
	rdev_for_each_safe(rdev, tmp, mddev)
		switch (super_types[mddev->major_version].
			load_super(rdev, freshest, mddev->minor_version)) {
		case 1:
			freshest = rdev;
			break;
		case 0:
			break;
		default:
			printk( KERN_ERR \
				"md: fatal superblock inconsistency in %s"
				" -- removing from array\n", 
				bdevname(rdev->bdev,b));
			kick_rdev_from_array(rdev);
		}


	super_types[mddev->major_version].
		validate_super(mddev, freshest);

	i = 0;
	rdev_for_each_safe(rdev, tmp, mddev) {
		if (mddev->max_disks &&
		    (rdev->desc_nr >= mddev->max_disks ||
		     i > mddev->max_disks)) {
			printk(KERN_WARNING
			       "md: %s: %s: only %d devices permitted\n",
			       mdname(mddev), bdevname(rdev->bdev, b),
			       mddev->max_disks);
			kick_rdev_from_array(rdev);
			continue;
		}
		if (rdev != freshest)
			if (super_types[mddev->major_version].
			    validate_super(mddev, rdev)) {
				printk(KERN_WARNING "md: kicking non-fresh %s"
					" from array!\n",
					bdevname(rdev->bdev,b));
				kick_rdev_from_array(rdev);
				continue;
			}
		if (mddev->level == LEVEL_MULTIPATH) {
			rdev->desc_nr = i++;
			rdev->raid_disk = rdev->desc_nr;
			set_bit(In_sync, &rdev->flags);
		} else if (rdev->raid_disk >= (mddev->raid_disks - min(0, mddev->delta_disks))) {
			rdev->raid_disk = -1;
			clear_bit(In_sync, &rdev->flags);
		}
	}
}

/* Read a fixed-point number.
 * Numbers in sysfs attributes should be in "standard" units where
 * possible, so time should be in seconds.
 * However we internally use a a much smaller unit such as 
 * milliseconds or jiffies.
 * This function takes a decimal number with a possible fractional
 * component, and produces an integer which is the result of
 * multiplying that number by 10^'scale'.
 * all without any floating-point arithmetic.
 */
int strict_strtoul_scaled(const char *cp, unsigned long *res, int scale)
{
	unsigned long result = 0;
	long decimals = -1;
	while (isdigit(*cp) || (*cp == '.' && decimals < 0)) {
		if (*cp == '.')
			decimals = 0;
		else if (decimals < scale) {
			unsigned int value;
			value = *cp - '0';
			result = result * 10 + value;
			if (decimals >= 0)
				decimals++;
		}
		cp++;
	}
	if (*cp == '\n')
		cp++;
	if (*cp)
		return -EINVAL;
	if (decimals < 0)
		decimals = 0;
	while (decimals < scale) {
		result *= 10;
		decimals ++;
	}
	*res = result;
	return 0;
}


static void md_safemode_timeout(unsigned long data);

static ssize_t
safe_delay_show(struct mddev *mddev, char *page)
{
	int msec = (mddev->safemode_delay*1000)/HZ;
	return sprintf(page, "%d.%03d\n", msec/1000, msec%1000);
}
static ssize_t
safe_delay_store(struct mddev *mddev, const char *cbuf, size_t len)
{
	unsigned long msec;

	if (strict_strtoul_scaled(cbuf, &msec, 3) < 0)
		return -EINVAL;
	if (msec == 0)
		mddev->safemode_delay = 0;
	else {
		unsigned long old_delay = mddev->safemode_delay;
		mddev->safemode_delay = (msec*HZ)/1000;
		if (mddev->safemode_delay == 0)
			mddev->safemode_delay = 1;
		if (mddev->safemode_delay < old_delay || old_delay == 0)
			md_safemode_timeout((unsigned long)mddev);
	}
	return len;
}
static struct md_sysfs_entry md_safe_delay =
__ATTR(safe_mode_delay, S_IRUGO|S_IWUSR,safe_delay_show, safe_delay_store);

static ssize_t
level_show(struct mddev *mddev, char *page)
{
	struct md_personality *p = mddev->pers;
	if (p)
		return sprintf(page, "%s\n", p->name);
	else if (mddev->clevel[0])
		return sprintf(page, "%s\n", mddev->clevel);
	else if (mddev->level != LEVEL_NONE)
		return sprintf(page, "%d\n", mddev->level);
	else
		return 0;
}

static ssize_t
level_store(struct mddev *mddev, const char *buf, size_t len)
{
	char clevel[16];
	ssize_t rv = len;
	struct md_personality *pers;
	long level;
	void *priv;
	struct md_rdev *rdev;

	if (mddev->pers == NULL) {
		if (len == 0)
			return 0;
		if (len >= sizeof(mddev->clevel))
			return -ENOSPC;
		strncpy(mddev->clevel, buf, len);
		if (mddev->clevel[len-1] == '\n')
			len--;
		mddev->clevel[len] = 0;
		mddev->level = LEVEL_NONE;
		return rv;
	}

	/* request to change the personality.  Need to ensure:
	 *  - array is not engaged in resync/recovery/reshape
	 *  - old personality can be suspended
	 *  - new personality will access other array.
	 */

	if (mddev->sync_thread ||
	    mddev->reshape_position != MaxSector ||
	    mddev->sysfs_active)
		return -EBUSY;

	if (!mddev->pers->quiesce) {
		printk(KERN_WARNING "md: %s: %s does not support online personality change\n",
		       mdname(mddev), mddev->pers->name);
		return -EINVAL;
	}

	/* Now find the new personality */
	if (len == 0 || len >= sizeof(clevel))
		return -EINVAL;
	strncpy(clevel, buf, len);
	if (clevel[len-1] == '\n')
		len--;
	clevel[len] = 0;
	if (kstrtol(clevel, 10, &level))
		level = LEVEL_NONE;

	if (request_module("md-%s", clevel) != 0)
		request_module("md-level-%s", clevel);
	spin_lock(&pers_lock);
	pers = find_pers(level, clevel);
	if (!pers || !try_module_get(pers->owner)) {
		spin_unlock(&pers_lock);
		printk(KERN_WARNING "md: personality %s not loaded\n", clevel);
		return -EINVAL;
	}
	spin_unlock(&pers_lock);

	if (pers == mddev->pers) {
		/* Nothing to do! */
		module_put(pers->owner);
		return rv;
	}
	if (!pers->takeover) {
		module_put(pers->owner);
		printk(KERN_WARNING "md: %s: %s does not support personality takeover\n",
		       mdname(mddev), clevel);
		return -EINVAL;
	}

	rdev_for_each(rdev, mddev)
		rdev->new_raid_disk = rdev->raid_disk;

	/* ->takeover must set new_* and/or delta_disks
	 * if it succeeds, and may set them when it fails.
	 */
	priv = pers->takeover(mddev);
	if (IS_ERR(priv)) {
		mddev->new_level = mddev->level;
		mddev->new_layout = mddev->layout;
		mddev->new_chunk_sectors = mddev->chunk_sectors;
		mddev->raid_disks -= mddev->delta_disks;
		mddev->delta_disks = 0;
		mddev->reshape_backwards = 0;
		module_put(pers->owner);
		printk(KERN_WARNING "md: %s: %s would not accept array\n",
		       mdname(mddev), clevel);
		return PTR_ERR(priv);
	}

	/* Looks like we have a winner */
	mddev_suspend(mddev);
	mddev->pers->stop(mddev);
	
	if (mddev->pers->sync_request == NULL &&
	    pers->sync_request != NULL) {
		/* need to add the md_redundancy_group */
		if (sysfs_create_group(&mddev->kobj, &md_redundancy_group))
			printk(KERN_WARNING
			       "md: cannot register extra attributes for %s\n",
			       mdname(mddev));
		mddev->sysfs_action = sysfs_get_dirent(mddev->kobj.sd, "sync_action");
	}		
	if (mddev->pers->sync_request != NULL &&
	    pers->sync_request == NULL) {
		/* need to remove the md_redundancy_group */
		if (mddev->to_remove == NULL)
			mddev->to_remove = &md_redundancy_group;
	}

	if (mddev->pers->sync_request == NULL &&
	    mddev->external) {
		/* We are converting from a no-redundancy array
		 * to a redundancy array and metadata is managed
		 * externally so we need to be sure that writes
		 * won't block due to a need to transition
		 *      clean->dirty
		 * until external management is started.
		 */
		mddev->in_sync = 0;
		mddev->safemode_delay = 0;
		mddev->safemode = 0;
	}

	rdev_for_each(rdev, mddev) {
		if (rdev->raid_disk < 0)
			continue;
		if (rdev->new_raid_disk >= mddev->raid_disks)
			rdev->new_raid_disk = -1;
		if (rdev->new_raid_disk == rdev->raid_disk)
			continue;
		sysfs_unlink_rdev(mddev, rdev);
	}
	rdev_for_each(rdev, mddev) {
		if (rdev->raid_disk < 0)
			continue;
		if (rdev->new_raid_disk == rdev->raid_disk)
			continue;
		rdev->raid_disk = rdev->new_raid_disk;
		if (rdev->raid_disk < 0)
			clear_bit(In_sync, &rdev->flags);
		else {
			if (sysfs_link_rdev(mddev, rdev))
				printk(KERN_WARNING "md: cannot register rd%d"
				       " for %s after level change\n",
				       rdev->raid_disk, mdname(mddev));
		}
	}

	module_put(mddev->pers->owner);
	mddev->pers = pers;
	mddev->private = priv;
	strlcpy(mddev->clevel, pers->name, sizeof(mddev->clevel));
	mddev->level = mddev->new_level;
	mddev->layout = mddev->new_layout;
	mddev->chunk_sectors = mddev->new_chunk_sectors;
	mddev->delta_disks = 0;
	mddev->reshape_backwards = 0;
	mddev->degraded = 0;
	if (mddev->pers->sync_request == NULL) {
		/* this is now an array without redundancy, so
		 * it must always be in_sync
		 */
		mddev->in_sync = 1;
		del_timer_sync(&mddev->safemode_timer);
	}
	blk_set_stacking_limits(&mddev->queue->limits);
	pers->run(mddev);
	set_bit(MD_CHANGE_DEVS, &mddev->flags);
	mddev_resume(mddev);
	sysfs_notify(&mddev->kobj, NULL, "level");
	md_new_event(mddev);
	return rv;
}

static struct md_sysfs_entry md_level =
__ATTR(level, S_IRUGO|S_IWUSR, level_show, level_store);


static ssize_t
layout_show(struct mddev *mddev, char *page)
{
	/* just a number, not meaningful for all levels */
	if (mddev->reshape_position != MaxSector &&
	    mddev->layout != mddev->new_layout)
		return sprintf(page, "%d (%d)\n",
			       mddev->new_layout, mddev->layout);
	return sprintf(page, "%d\n", mddev->layout);
}

static ssize_t
layout_store(struct mddev *mddev, const char *buf, size_t len)
{
	char *e;
	unsigned long n = simple_strtoul(buf, &e, 10);

	if (!*buf || (*e && *e != '\n'))
		return -EINVAL;

	if (mddev->pers) {
		int err;
		if (mddev->pers->check_reshape == NULL)
			return -EBUSY;
		mddev->new_layout = n;
		err = mddev->pers->check_reshape(mddev);
		if (err) {
			mddev->new_layout = mddev->layout;
			return err;
		}
	} else {
		mddev->new_layout = n;
		if (mddev->reshape_position == MaxSector)
			mddev->layout = n;
	}
	return len;
}
static struct md_sysfs_entry md_layout =
__ATTR(layout, S_IRUGO|S_IWUSR, layout_show, layout_store);


static ssize_t
raid_disks_show(struct mddev *mddev, char *page)
{
	if (mddev->raid_disks == 0)
		return 0;
	if (mddev->reshape_position != MaxSector &&
	    mddev->delta_disks != 0)
		return sprintf(page, "%d (%d)\n", mddev->raid_disks,
			       mddev->raid_disks - mddev->delta_disks);
	return sprintf(page, "%d\n", mddev->raid_disks);
}

static int update_raid_disks(struct mddev *mddev, int raid_disks);

static ssize_t
raid_disks_store(struct mddev *mddev, const char *buf, size_t len)
{
	char *e;
	int rv = 0;
	unsigned long n = simple_strtoul(buf, &e, 10);

	if (!*buf || (*e && *e != '\n'))
		return -EINVAL;

	if (mddev->pers)
		rv = update_raid_disks(mddev, n);
	else if (mddev->reshape_position != MaxSector) {
		struct md_rdev *rdev;
		int olddisks = mddev->raid_disks - mddev->delta_disks;

		rdev_for_each(rdev, mddev) {
			if (olddisks < n &&
			    rdev->data_offset < rdev->new_data_offset)
				return -EINVAL;
			if (olddisks > n &&
			    rdev->data_offset > rdev->new_data_offset)
				return -EINVAL;
		}
		mddev->delta_disks = n - olddisks;
		mddev->raid_disks = n;
		mddev->reshape_backwards = (mddev->delta_disks < 0);
	} else
		mddev->raid_disks = n;
	return rv ? rv : len;
}
static struct md_sysfs_entry md_raid_disks =
__ATTR(raid_disks, S_IRUGO|S_IWUSR, raid_disks_show, raid_disks_store);

static ssize_t
chunk_size_show(struct mddev *mddev, char *page)
{
	if (mddev->reshape_position != MaxSector &&
	    mddev->chunk_sectors != mddev->new_chunk_sectors)
		return sprintf(page, "%d (%d)\n",
			       mddev->new_chunk_sectors << 9,
			       mddev->chunk_sectors << 9);
	return sprintf(page, "%d\n", mddev->chunk_sectors << 9);
}

static ssize_t
chunk_size_store(struct mddev *mddev, const char *buf, size_t len)
{
	char *e;
	unsigned long n = simple_strtoul(buf, &e, 10);

	if (!*buf || (*e && *e != '\n'))
		return -EINVAL;

	if (mddev->pers) {
		int err;
		if (mddev->pers->check_reshape == NULL)
			return -EBUSY;
		mddev->new_chunk_sectors = n >> 9;
		err = mddev->pers->check_reshape(mddev);
		if (err) {
			mddev->new_chunk_sectors = mddev->chunk_sectors;
			return err;
		}
	} else {
		mddev->new_chunk_sectors = n >> 9;
		if (mddev->reshape_position == MaxSector)
			mddev->chunk_sectors = n >> 9;
	}
	return len;
}
static struct md_sysfs_entry md_chunk_size =
__ATTR(chunk_size, S_IRUGO|S_IWUSR, chunk_size_show, chunk_size_store);

static ssize_t
resync_start_show(struct mddev *mddev, char *page)
{
	if (mddev->recovery_cp == MaxSector)
		return sprintf(page, "none\n");
	return sprintf(page, "%llu\n", (unsigned long long)mddev->recovery_cp);
}

static ssize_t
resync_start_store(struct mddev *mddev, const char *buf, size_t len)
{
	char *e;
	unsigned long long n = simple_strtoull(buf, &e, 10);

	if (mddev->pers && !test_bit(MD_RECOVERY_FROZEN, &mddev->recovery))
		return -EBUSY;
	if (cmd_match(buf, "none"))
		n = MaxSector;
	else if (!*buf || (*e && *e != '\n'))
		return -EINVAL;

	mddev->recovery_cp = n;
	if (mddev->pers)
		set_bit(MD_CHANGE_CLEAN, &mddev->flags);
	return len;
}
static struct md_sysfs_entry md_resync_start =
__ATTR(resync_start, S_IRUGO|S_IWUSR, resync_start_show, resync_start_store);

/*
 * The array state can be:
 *
 * clear
 *     No devices, no size, no level
 *     Equivalent to STOP_ARRAY ioctl
 * inactive
 *     May have some settings, but array is not active
 *        all IO results in error
 *     When written, doesn't tear down array, but just stops it
 * suspended (not supported yet)
 *     All IO requests will block. The array can be reconfigured.
 *     Writing this, if accepted, will block until array is quiescent
 * readonly
 *     no resync can happen.  no superblocks get written.
 *     write requests fail
 * read-auto
 *     like readonly, but behaves like 'clean' on a write request.
 *
 * clean - no pending writes, but otherwise active.
 *     When written to inactive array, starts without resync
 *     If a write request arrives then
 *       if metadata is known, mark 'dirty' and switch to 'active'.
 *       if not known, block and switch to write-pending
 *     If written to an active array that has pending writes, then fails.
 * active
 *     fully active: IO and resync can be happening.
 *     When written to inactive array, starts with resync
 *
 * write-pending
 *     clean, but writes are blocked waiting for 'active' to be written.
 *
 * active-idle
 *     like active, but no writes have been seen for a while (100msec).
 *
 */
enum array_state { clear, inactive, suspended, readonly, read_auto, clean, active,
		   write_pending, active_idle, bad_word};
static char *array_states[] = {
	"clear", "inactive", "suspended", "readonly", "read-auto", "clean", "active",
	"write-pending", "active-idle", NULL };

static int match_word(const char *word, char **list)
{
	int n;
	for (n=0; list[n]; n++)
		if (cmd_match(word, list[n]))
			break;
	return n;
}

static ssize_t
array_state_show(struct mddev *mddev, char *page)
{
	enum array_state st = inactive;

	if (mddev->pers)
		switch(mddev->ro) {
		case 1:
			st = readonly;
			break;
		case 2:
			st = read_auto;
			break;
		case 0:
			if (mddev->in_sync)
				st = clean;
			else if (test_bit(MD_CHANGE_PENDING, &mddev->flags))
				st = write_pending;
			else if (mddev->safemode)
				st = active_idle;
			else
				st = active;
		}
	else {
		if (list_empty(&mddev->disks) &&
		    mddev->raid_disks == 0 &&
		    mddev->dev_sectors == 0)
			st = clear;
		else
			st = inactive;
	}
	return sprintf(page, "%s\n", array_states[st]);
}

static int do_md_stop(struct mddev * mddev, int ro, struct block_device *bdev);
static int md_set_readonly(struct mddev * mddev, struct block_device *bdev);
static int do_md_run(struct mddev * mddev);
static int restart_array(struct mddev *mddev);

static ssize_t
array_state_store(struct mddev *mddev, const char *buf, size_t len)
{
	int err = -EINVAL;
	enum array_state st = match_word(buf, array_states);
	switch(st) {
	case bad_word:
		break;
	case clear:
		/* stopping an active array */
		err = do_md_stop(mddev, 0, NULL);
		break;
	case inactive:
		/* stopping an active array */
		if (mddev->pers)
			err = do_md_stop(mddev, 2, NULL);
		else
			err = 0; /* already inactive */
		break;
	case suspended:
		break; /* not supported yet */
	case readonly:
		if (mddev->pers)
			err = md_set_readonly(mddev, NULL);
		else {
			mddev->ro = 1;
			set_disk_ro(mddev->gendisk, 1);
			err = do_md_run(mddev);
		}
		break;
	case read_auto:
		if (mddev->pers) {
			if (mddev->ro == 0)
				err = md_set_readonly(mddev, NULL);
			else if (mddev->ro == 1)
				err = restart_array(mddev);
			if (err == 0) {
				mddev->ro = 2;
				set_disk_ro(mddev->gendisk, 0);
			}
		} else {
			mddev->ro = 2;
			err = do_md_run(mddev);
		}
		break;
	case clean:
		if (mddev->pers) {
			restart_array(mddev);
			spin_lock_irq(&mddev->write_lock);
			if (atomic_read(&mddev->writes_pending) == 0) {
				if (mddev->in_sync == 0) {
					mddev->in_sync = 1;
					if (mddev->safemode == 1)
						mddev->safemode = 0;
					set_bit(MD_CHANGE_CLEAN, &mddev->flags);
				}
				err = 0;
			} else
				err = -EBUSY;
			spin_unlock_irq(&mddev->write_lock);
		} else
			err = -EINVAL;
		break;
	case active:
		if (mddev->pers) {
			restart_array(mddev);
			clear_bit(MD_CHANGE_PENDING, &mddev->flags);
			wake_up(&mddev->sb_wait);
			err = 0;
		} else {
			mddev->ro = 0;
			set_disk_ro(mddev->gendisk, 0);
			err = do_md_run(mddev);
		}
		break;
	case write_pending:
	case active_idle:
		/* these cannot be set */
		break;
	}
	if (err)
		return err;
	else {
		if (mddev->hold_active == UNTIL_IOCTL)
			mddev->hold_active = 0;
		sysfs_notify_dirent_safe(mddev->sysfs_state);
		return len;
	}
}
static struct md_sysfs_entry md_array_state =
__ATTR(array_state, S_IRUGO|S_IWUSR, array_state_show, array_state_store);

static ssize_t
max_corrected_read_errors_show(struct mddev *mddev, char *page) {
	return sprintf(page, "%d\n",
		       atomic_read(&mddev->max_corr_read_errors));
}

static ssize_t
max_corrected_read_errors_store(struct mddev *mddev, const char *buf, size_t len)
{
	char *e;
	unsigned long n = simple_strtoul(buf, &e, 10);

	if (*buf && (*e == 0 || *e == '\n')) {
		atomic_set(&mddev->max_corr_read_errors, n);
		return len;
	}
	return -EINVAL;
}

static struct md_sysfs_entry max_corr_read_errors =
__ATTR(max_read_errors, S_IRUGO|S_IWUSR, max_corrected_read_errors_show,
	max_corrected_read_errors_store);

static ssize_t
null_show(struct mddev *mddev, char *page)
{
	return -EINVAL;
}

static ssize_t
new_dev_store(struct mddev *mddev, const char *buf, size_t len)
{
	/* buf must be %d:%d\n? giving major and minor numbers */
	/* The new device is added to the array.
	 * If the array has a persistent superblock, we read the
	 * superblock to initialise info and check validity.
	 * Otherwise, only checking done is that in bind_rdev_to_array,
	 * which mainly checks size.
	 */
	char *e;
	int major = simple_strtoul(buf, &e, 10);
	int minor;
	dev_t dev;
	struct md_rdev *rdev;
	int err;

	if (!*buf || *e != ':' || !e[1] || e[1] == '\n')
		return -EINVAL;
	minor = simple_strtoul(e+1, &e, 10);
	if (*e && *e != '\n')
		return -EINVAL;
	dev = MKDEV(major, minor);
	if (major != MAJOR(dev) ||
	    minor != MINOR(dev))
		return -EOVERFLOW;


	if (mddev->persistent) {
		rdev = md_import_device(dev, mddev->major_version,
					mddev->minor_version);
		if (!IS_ERR(rdev) && !list_empty(&mddev->disks)) {
			struct md_rdev *rdev0
				= list_entry(mddev->disks.next,
					     struct md_rdev, same_set);
			err = super_types[mddev->major_version]
				.load_super(rdev, rdev0, mddev->minor_version);
			if (err < 0)
				goto out;
		}
	} else if (mddev->external)
		rdev = md_import_device(dev, -2, -1);
	else
		rdev = md_import_device(dev, -1, -1);

	if (IS_ERR(rdev))
		return PTR_ERR(rdev);
	err = bind_rdev_to_array(rdev, mddev);
 out:
	if (err)
		export_rdev(rdev);
	return err ? err : len;
}

static struct md_sysfs_entry md_new_device =
__ATTR(new_dev, S_IWUSR, null_show, new_dev_store);

static ssize_t
bitmap_store(struct mddev *mddev, const char *buf, size_t len)
{
	char *end;
	unsigned long chunk, end_chunk;

	if (!mddev->bitmap)
		goto out;
	/* buf should be <chunk> <chunk> ... or <chunk>-<chunk> ... (range) */
	while (*buf) {
		chunk = end_chunk = simple_strtoul(buf, &end, 0);
		if (buf == end) break;
		if (*end == '-') { /* range */
			buf = end + 1;
			end_chunk = simple_strtoul(buf, &end, 0);
			if (buf == end) break;
		}
		if (*end && !isspace(*end)) break;
		bitmap_dirty_bits(mddev->bitmap, chunk, end_chunk);
		buf = skip_spaces(end);
	}
	bitmap_unplug(mddev->bitmap); /* flush the bits to disk */
out:
	return len;
}

static struct md_sysfs_entry md_bitmap =
__ATTR(bitmap_set_bits, S_IWUSR, null_show, bitmap_store);

static ssize_t
size_show(struct mddev *mddev, char *page)
{
	return sprintf(page, "%llu\n",
		(unsigned long long)mddev->dev_sectors / 2);
}

static int update_size(struct mddev *mddev, sector_t num_sectors);

static ssize_t
size_store(struct mddev *mddev, const char *buf, size_t len)
{
	/* If array is inactive, we can reduce the component size, but
	 * not increase it (except from 0).
	 * If array is active, we can try an on-line resize
	 */
	sector_t sectors;
	int err = strict_blocks_to_sectors(buf, &sectors);

	if (err < 0)
		return err;
	if (mddev->pers) {
		err = update_size(mddev, sectors);
		md_update_sb(mddev, 1);
	} else {
		if (mddev->dev_sectors == 0 ||
		    mddev->dev_sectors > sectors)
			mddev->dev_sectors = sectors;
		else
			err = -ENOSPC;
	}
	return err ? err : len;
}

static struct md_sysfs_entry md_size =
__ATTR(component_size, S_IRUGO|S_IWUSR, size_show, size_store);


/* Metadata version.
 * This is one of
 *   'none' for arrays with no metadata (good luck...)
 *   'external' for arrays with externally managed metadata,
 * or N.M for internally known formats
 */
static ssize_t
metadata_show(struct mddev *mddev, char *page)
{
	if (mddev->persistent)
		return sprintf(page, "%d.%d\n",
			       mddev->major_version, mddev->minor_version);
	else if (mddev->external)
		return sprintf(page, "external:%s\n", mddev->metadata_type);
	else
		return sprintf(page, "none\n");
}

static ssize_t
metadata_store(struct mddev *mddev, const char *buf, size_t len)
{
	int major, minor;
	char *e;
	/* Changing the details of 'external' metadata is
	 * always permitted.  Otherwise there must be
	 * no devices attached to the array.
	 */
	if (mddev->external && strncmp(buf, "external:", 9) == 0)
		;
	else if (!list_empty(&mddev->disks))
		return -EBUSY;

	if (cmd_match(buf, "none")) {
		mddev->persistent = 0;
		mddev->external = 0;
		mddev->major_version = 0;
		mddev->minor_version = 90;
		return len;
	}
	if (strncmp(buf, "external:", 9) == 0) {
		size_t namelen = len-9;
		if (namelen >= sizeof(mddev->metadata_type))
			namelen = sizeof(mddev->metadata_type)-1;
		strncpy(mddev->metadata_type, buf+9, namelen);
		mddev->metadata_type[namelen] = 0;
		if (namelen && mddev->metadata_type[namelen-1] == '\n')
			mddev->metadata_type[--namelen] = 0;
		mddev->persistent = 0;
		mddev->external = 1;
		mddev->major_version = 0;
		mddev->minor_version = 90;
		return len;
	}
	major = simple_strtoul(buf, &e, 10);
	if (e==buf || *e != '.')
		return -EINVAL;
	buf = e+1;
	minor = simple_strtoul(buf, &e, 10);
	if (e==buf || (*e && *e != '\n') )
		return -EINVAL;
	if (major >= ARRAY_SIZE(super_types) || super_types[major].name == NULL)
		return -ENOENT;
	mddev->major_version = major;
	mddev->minor_version = minor;
	mddev->persistent = 1;
	mddev->external = 0;
	return len;
}

static struct md_sysfs_entry md_metadata =
__ATTR(metadata_version, S_IRUGO|S_IWUSR, metadata_show, metadata_store);

static ssize_t
action_show(struct mddev *mddev, char *page)
{
	char *type = "idle";
	if (test_bit(MD_RECOVERY_FROZEN, &mddev->recovery))
		type = "frozen";
	else if (test_bit(MD_RECOVERY_RUNNING, &mddev->recovery) ||
	    (!mddev->ro && test_bit(MD_RECOVERY_NEEDED, &mddev->recovery))) {
		if (test_bit(MD_RECOVERY_RESHAPE, &mddev->recovery))
			type = "reshape";
		else if (test_bit(MD_RECOVERY_SYNC, &mddev->recovery)) {
			if (!test_bit(MD_RECOVERY_REQUESTED, &mddev->recovery))
				type = "resync";
			else if (test_bit(MD_RECOVERY_CHECK, &mddev->recovery))
				type = "check";
			else
				type = "repair";
		} else if (test_bit(MD_RECOVERY_RECOVER, &mddev->recovery))
			type = "recover";
	}
	return sprintf(page, "%s\n", type);
}

static ssize_t
action_store(struct mddev *mddev, const char *page, size_t len)
{
	if (!mddev->pers || !mddev->pers->sync_request)
		return -EINVAL;

	if (cmd_match(page, "frozen"))
		set_bit(MD_RECOVERY_FROZEN, &mddev->recovery);
	else
		clear_bit(MD_RECOVERY_FROZEN, &mddev->recovery);

	if (cmd_match(page, "idle") || cmd_match(page, "frozen")) {
		if (mddev->sync_thread) {
			set_bit(MD_RECOVERY_INTR, &mddev->recovery);
			md_reap_sync_thread(mddev);
		}
	} else if (test_bit(MD_RECOVERY_RUNNING, &mddev->recovery) ||
		   test_bit(MD_RECOVERY_NEEDED, &mddev->recovery))
		return -EBUSY;
	else if (cmd_match(page, "resync"))
		set_bit(MD_RECOVERY_NEEDED, &mddev->recovery);
	else if (cmd_match(page, "recover")) {
		set_bit(MD_RECOVERY_RECOVER, &mddev->recovery);
		set_bit(MD_RECOVERY_NEEDED, &mddev->recovery);
	} else if (cmd_match(page, "reshape")) {
		int err;
		if (mddev->pers->start_reshape == NULL)
			return -EINVAL;
		err = mddev->pers->start_reshape(mddev);
		if (err)
			return err;
		sysfs_notify(&mddev->kobj, NULL, "degraded");
	} else {
		if (cmd_match(page, "check"))
			set_bit(MD_RECOVERY_CHECK, &mddev->recovery);
		else if (!cmd_match(page, "repair"))
			return -EINVAL;
		set_bit(MD_RECOVERY_REQUESTED, &mddev->recovery);
		set_bit(MD_RECOVERY_SYNC, &mddev->recovery);
	}
	if (mddev->ro == 2) {
		/* A write to sync_action is enough to justify
		 * canceling read-auto mode
		 */
		mddev->ro = 0;
		md_wakeup_thread(mddev->sync_thread);
	}
	set_bit(MD_RECOVERY_NEEDED, &mddev->recovery);
	md_wakeup_thread(mddev->thread);
	sysfs_notify_dirent_safe(mddev->sysfs_action);
	return len;
}

static struct md_sysfs_entry md_scan_mode =
__ATTR(sync_action, S_IRUGO|S_IWUSR, action_show, action_store);

static ssize_t
last_sync_action_show(struct mddev *mddev, char *page)
{
	return sprintf(page, "%s\n", mddev->last_sync_action);
}

static struct md_sysfs_entry md_last_scan_mode = __ATTR_RO(last_sync_action);

static ssize_t
mismatch_cnt_show(struct mddev *mddev, char *page)
{
	return sprintf(page, "%llu\n",
		       (unsigned long long)
		       atomic64_read(&mddev->resync_mismatches));
}

static struct md_sysfs_entry md_mismatches = __ATTR_RO(mismatch_cnt);

static ssize_t
sync_min_show(struct mddev *mddev, char *page)
{
	return sprintf(page, "%d (%s)\n", speed_min(mddev),
		       mddev->sync_speed_min ? "local": "system");
}

static ssize_t
sync_min_store(struct mddev *mddev, const char *buf, size_t len)
{
	int min;
	char *e;
	if (strncmp(buf, "system", 6)==0) {
		mddev->sync_speed_min = 0;
		return len;
	}
	min = simple_strtoul(buf, &e, 10);
	if (buf == e || (*e && *e != '\n') || min <= 0)
		return -EINVAL;
	mddev->sync_speed_min = min;
	return len;
}

static struct md_sysfs_entry md_sync_min =
__ATTR(sync_speed_min, S_IRUGO|S_IWUSR, sync_min_show, sync_min_store);

static ssize_t
sync_max_show(struct mddev *mddev, char *page)
{
	return sprintf(page, "%d (%s)\n", speed_max(mddev),
		       mddev->sync_speed_max ? "local": "system");
}

static ssize_t
sync_max_store(struct mddev *mddev, const char *buf, size_t len)
{
	int max;
	char *e;
	if (strncmp(buf, "system", 6)==0) {
		mddev->sync_speed_max = 0;
		return len;
	}
	max = simple_strtoul(buf, &e, 10);
	if (buf == e || (*e && *e != '\n') || max <= 0)
		return -EINVAL;
	mddev->sync_speed_max = max;
	return len;
}

static struct md_sysfs_entry md_sync_max =
__ATTR(sync_speed_max, S_IRUGO|S_IWUSR, sync_max_show, sync_max_store);

static ssize_t
degraded_show(struct mddev *mddev, char *page)
{
	return sprintf(page, "%d\n", mddev->degraded);
}
static struct md_sysfs_entry md_degraded = __ATTR_RO(degraded);

static ssize_t
sync_force_parallel_show(struct mddev *mddev, char *page)
{
	return sprintf(page, "%d\n", mddev->parallel_resync);
}

static ssize_t
sync_force_parallel_store(struct mddev *mddev, const char *buf, size_t len)
{
	long n;

	if (kstrtol(buf, 10, &n))
		return -EINVAL;

	if (n != 0 && n != 1)
		return -EINVAL;

	mddev->parallel_resync = n;

	if (mddev->sync_thread)
		wake_up(&resync_wait);

	return len;
}

/* force parallel resync, even with shared block devices */
static struct md_sysfs_entry md_sync_force_parallel =
__ATTR(sync_force_parallel, S_IRUGO|S_IWUSR,
       sync_force_parallel_show, sync_force_parallel_store);

static ssize_t
sync_speed_show(struct mddev *mddev, char *page)
{
	unsigned long resync, dt, db;
	if (mddev->curr_resync == 0)
		return sprintf(page, "none\n");
	resync = mddev->curr_mark_cnt - atomic_read(&mddev->recovery_active);
	dt = (jiffies - mddev->resync_mark) / HZ;
	if (!dt) dt++;
	db = resync - mddev->resync_mark_cnt;
	return sprintf(page, "%lu\n", db/dt/2); /* K/sec */
}

static struct md_sysfs_entry md_sync_speed = __ATTR_RO(sync_speed);

static ssize_t
sync_completed_show(struct mddev *mddev, char *page)
{
	unsigned long long max_sectors, resync;

	if (!test_bit(MD_RECOVERY_RUNNING, &mddev->recovery))
		return sprintf(page, "none\n");

	if (mddev->curr_resync == 1 ||
	    mddev->curr_resync == 2)
		return sprintf(page, "delayed\n");

	if (test_bit(MD_RECOVERY_SYNC, &mddev->recovery) ||
	    test_bit(MD_RECOVERY_RESHAPE, &mddev->recovery))
		max_sectors = mddev->resync_max_sectors;
	else
		max_sectors = mddev->dev_sectors;

	resync = mddev->curr_resync_completed;
	return sprintf(page, "%llu / %llu\n", resync, max_sectors);
}

static struct md_sysfs_entry md_sync_completed = __ATTR_RO(sync_completed);

static ssize_t
min_sync_show(struct mddev *mddev, char *page)
{
	return sprintf(page, "%llu\n",
		       (unsigned long long)mddev->resync_min);
}
static ssize_t
min_sync_store(struct mddev *mddev, const char *buf, size_t len)
{
	unsigned long long min;
	if (kstrtoull(buf, 10, &min))
		return -EINVAL;
	if (min > mddev->resync_max)
		return -EINVAL;
	if (test_bit(MD_RECOVERY_RUNNING, &mddev->recovery))
		return -EBUSY;

	/* Must be a multiple of chunk_size */
	if (mddev->chunk_sectors) {
		sector_t temp = min;
		if (sector_div(temp, mddev->chunk_sectors))
			return -EINVAL;
	}
	mddev->resync_min = min;

	return len;
}

static struct md_sysfs_entry md_min_sync =
__ATTR(sync_min, S_IRUGO|S_IWUSR, min_sync_show, min_sync_store);

static ssize_t
max_sync_show(struct mddev *mddev, char *page)
{
	if (mddev->resync_max == MaxSector)
		return sprintf(page, "max\n");
	else
		return sprintf(page, "%llu\n",
			       (unsigned long long)mddev->resync_max);
}
static ssize_t
max_sync_store(struct mddev *mddev, const char *buf, size_t len)
{
	if (strncmp(buf, "max", 3) == 0)
		mddev->resync_max = MaxSector;
	else {
		unsigned long long max;
		if (kstrtoull(buf, 10, &max))
			return -EINVAL;
		if (max < mddev->resync_min)
			return -EINVAL;
		if (max < mddev->resync_max &&
		    mddev->ro == 0 &&
		    test_bit(MD_RECOVERY_RUNNING, &mddev->recovery))
			return -EBUSY;

		/* Must be a multiple of chunk_size */
		if (mddev->chunk_sectors) {
			sector_t temp = max;
			if (sector_div(temp, mddev->chunk_sectors))
				return -EINVAL;
		}
		mddev->resync_max = max;
	}
	wake_up(&mddev->recovery_wait);
	return len;
}

static struct md_sysfs_entry md_max_sync =
__ATTR(sync_max, S_IRUGO|S_IWUSR, max_sync_show, max_sync_store);

static ssize_t
suspend_lo_show(struct mddev *mddev, char *page)
{
	return sprintf(page, "%llu\n", (unsigned long long)mddev->suspend_lo);
}

static ssize_t
suspend_lo_store(struct mddev *mddev, const char *buf, size_t len)
{
	char *e;
	unsigned long long new = simple_strtoull(buf, &e, 10);
	unsigned long long old = mddev->suspend_lo;

	if (mddev->pers == NULL || 
	    mddev->pers->quiesce == NULL)
		return -EINVAL;
	if (buf == e || (*e && *e != '\n'))
		return -EINVAL;

	mddev->suspend_lo = new;
	if (new >= old)
		/* Shrinking suspended region */
		mddev->pers->quiesce(mddev, 2);
	else {
		/* Expanding suspended region - need to wait */
		mddev->pers->quiesce(mddev, 1);
		mddev->pers->quiesce(mddev, 0);
	}
	return len;
}
static struct md_sysfs_entry md_suspend_lo =
__ATTR(suspend_lo, S_IRUGO|S_IWUSR, suspend_lo_show, suspend_lo_store);


static ssize_t
suspend_hi_show(struct mddev *mddev, char *page)
{
	return sprintf(page, "%llu\n", (unsigned long long)mddev->suspend_hi);
}

static ssize_t
suspend_hi_store(struct mddev *mddev, const char *buf, size_t len)
{
	char *e;
	unsigned long long new = simple_strtoull(buf, &e, 10);
	unsigned long long old = mddev->suspend_hi;

	if (mddev->pers == NULL ||
	    mddev->pers->quiesce == NULL)
		return -EINVAL;
	if (buf == e || (*e && *e != '\n'))
		return -EINVAL;

	mddev->suspend_hi = new;
	if (new <= old)
		/* Shrinking suspended region */
		mddev->pers->quiesce(mddev, 2);
	else {
		/* Expanding suspended region - need to wait */
		mddev->pers->quiesce(mddev, 1);
		mddev->pers->quiesce(mddev, 0);
	}
	return len;
}
static struct md_sysfs_entry md_suspend_hi =
__ATTR(suspend_hi, S_IRUGO|S_IWUSR, suspend_hi_show, suspend_hi_store);

static ssize_t
reshape_position_show(struct mddev *mddev, char *page)
{
	if (mddev->reshape_position != MaxSector)
		return sprintf(page, "%llu\n",
			       (unsigned long long)mddev->reshape_position);
	strcpy(page, "none\n");
	return 5;
}

static ssize_t
reshape_position_store(struct mddev *mddev, const char *buf, size_t len)
{
	struct md_rdev *rdev;
	char *e;
	unsigned long long new = simple_strtoull(buf, &e, 10);
	if (mddev->pers)
		return -EBUSY;
	if (buf == e || (*e && *e != '\n'))
		return -EINVAL;
	mddev->reshape_position = new;
	mddev->delta_disks = 0;
	mddev->reshape_backwards = 0;
	mddev->new_level = mddev->level;
	mddev->new_layout = mddev->layout;
	mddev->new_chunk_sectors = mddev->chunk_sectors;
	rdev_for_each(rdev, mddev)
		rdev->new_data_offset = rdev->data_offset;
	return len;
}

static struct md_sysfs_entry md_reshape_position =
__ATTR(reshape_position, S_IRUGO|S_IWUSR, reshape_position_show,
       reshape_position_store);

static ssize_t
reshape_direction_show(struct mddev *mddev, char *page)
{
	return sprintf(page, "%s\n",
		       mddev->reshape_backwards ? "backwards" : "forwards");
}

static ssize_t
reshape_direction_store(struct mddev *mddev, const char *buf, size_t len)
{
	int backwards = 0;
	if (cmd_match(buf, "forwards"))
		backwards = 0;
	else if (cmd_match(buf, "backwards"))
		backwards = 1;
	else
		return -EINVAL;
	if (mddev->reshape_backwards == backwards)
		return len;

	/* check if we are allowed to change */
	if (mddev->delta_disks)
		return -EBUSY;

	if (mddev->persistent &&
	    mddev->major_version == 0)
		return -EINVAL;

	mddev->reshape_backwards = backwards;
	return len;
}

static struct md_sysfs_entry md_reshape_direction =
__ATTR(reshape_direction, S_IRUGO|S_IWUSR, reshape_direction_show,
       reshape_direction_store);

static ssize_t
array_size_show(struct mddev *mddev, char *page)
{
	if (mddev->external_size)
		return sprintf(page, "%llu\n",
			       (unsigned long long)mddev->array_sectors/2);
	else
		return sprintf(page, "default\n");
}

static ssize_t
array_size_store(struct mddev *mddev, const char *buf, size_t len)
{
	sector_t sectors;

	if (strncmp(buf, "default", 7) == 0) {
		if (mddev->pers)
			sectors = mddev->pers->size(mddev, 0, 0);
		else
			sectors = mddev->array_sectors;

		mddev->external_size = 0;
	} else {
		if (strict_blocks_to_sectors(buf, &sectors) < 0)
			return -EINVAL;
		if (mddev->pers && mddev->pers->size(mddev, 0, 0) < sectors)
			return -E2BIG;

		mddev->external_size = 1;
	}

	mddev->array_sectors = sectors;
	if (mddev->pers) {
		set_capacity(mddev->gendisk, mddev->array_sectors);
		revalidate_disk(mddev->gendisk);
	}
	return len;
}

static struct md_sysfs_entry md_array_size =
__ATTR(array_size, S_IRUGO|S_IWUSR, array_size_show,
       array_size_store);

static struct attribute *md_default_attrs[] = {
	&md_level.attr,
	&md_layout.attr,
	&md_raid_disks.attr,
	&md_chunk_size.attr,
	&md_size.attr,
	&md_resync_start.attr,
	&md_metadata.attr,
	&md_new_device.attr,
	&md_safe_delay.attr,
	&md_array_state.attr,
	&md_reshape_position.attr,
	&md_reshape_direction.attr,
	&md_array_size.attr,
	&max_corr_read_errors.attr,
	NULL,
};

static struct attribute *md_redundancy_attrs[] = {
	&md_scan_mode.attr,
	&md_last_scan_mode.attr,
	&md_mismatches.attr,
	&md_sync_min.attr,
	&md_sync_max.attr,
	&md_sync_speed.attr,
	&md_sync_force_parallel.attr,
	&md_sync_completed.attr,
	&md_min_sync.attr,
	&md_max_sync.attr,
	&md_suspend_lo.attr,
	&md_suspend_hi.attr,
	&md_bitmap.attr,
	&md_degraded.attr,
	NULL,
};
static struct attribute_group md_redundancy_group = {
	.name = NULL,
	.attrs = md_redundancy_attrs,
};


static ssize_t
md_attr_show(struct kobject *kobj, struct attribute *attr, char *page)
{
	struct md_sysfs_entry *entry = container_of(attr, struct md_sysfs_entry, attr);
	struct mddev *mddev = container_of(kobj, struct mddev, kobj);
	ssize_t rv;

	if (!entry->show)
		return -EIO;
	spin_lock(&all_mddevs_lock);
	if (list_empty(&mddev->all_mddevs)) {
		spin_unlock(&all_mddevs_lock);
		return -EBUSY;
	}
	mddev_get(mddev);
	spin_unlock(&all_mddevs_lock);

	rv = mddev_lock(mddev);
	if (!rv) {
		rv = entry->show(mddev, page);
		mddev_unlock(mddev);
	}
	mddev_put(mddev);
	return rv;
}

static ssize_t
md_attr_store(struct kobject *kobj, struct attribute *attr,
	      const char *page, size_t length)
{
	struct md_sysfs_entry *entry = container_of(attr, struct md_sysfs_entry, attr);
	struct mddev *mddev = container_of(kobj, struct mddev, kobj);
	ssize_t rv;

	if (!entry->store)
		return -EIO;
	if (!capable(CAP_SYS_ADMIN))
		return -EACCES;
	spin_lock(&all_mddevs_lock);
	if (list_empty(&mddev->all_mddevs)) {
		spin_unlock(&all_mddevs_lock);
		return -EBUSY;
	}
	mddev_get(mddev);
	spin_unlock(&all_mddevs_lock);
	if (entry->store == new_dev_store)
		flush_workqueue(md_misc_wq);
	rv = mddev_lock(mddev);
	if (!rv) {
		rv = entry->store(mddev, page, length);
		mddev_unlock(mddev);
	}
	mddev_put(mddev);
	return rv;
}

static void md_free(struct kobject *ko)
{
	struct mddev *mddev = container_of(ko, struct mddev, kobj);

	if (mddev->sysfs_state)
		sysfs_put(mddev->sysfs_state);

	if (mddev->gendisk) {
		del_gendisk(mddev->gendisk);
		put_disk(mddev->gendisk);
	}
	if (mddev->queue)
		blk_cleanup_queue(mddev->queue);

	kfree(mddev);
}

static const struct sysfs_ops md_sysfs_ops = {
	.show	= md_attr_show,
	.store	= md_attr_store,
};
static struct kobj_type md_ktype = {
	.release	= md_free,
	.sysfs_ops	= &md_sysfs_ops,
	.default_attrs	= md_default_attrs,
};

int mdp_major = 0;

static void mddev_delayed_delete(struct work_struct *ws)
{
	struct mddev *mddev = container_of(ws, struct mddev, del_work);

	sysfs_remove_group(&mddev->kobj, &md_bitmap_group);
	kobject_del(&mddev->kobj);
	kobject_put(&mddev->kobj);
}

static int md_alloc(dev_t dev, char *name)
{
	static DEFINE_MUTEX(disks_mutex);
	struct mddev *mddev = mddev_find(dev);
	struct gendisk *disk;
	int partitioned;
	int shift;
	int unit;
	int error;

	if (!mddev)
		return -ENODEV;

	partitioned = (MAJOR(mddev->unit) != MD_MAJOR);
	shift = partitioned ? MdpMinorShift : 0;
	unit = MINOR(mddev->unit) >> shift;

	/* wait for any previous instance of this device to be
	 * completely removed (mddev_delayed_delete).
	 */
	flush_workqueue(md_misc_wq);

	mutex_lock(&disks_mutex);
	error = -EEXIST;
	if (mddev->gendisk)
		goto abort;

	if (name) {
		/* Need to ensure that 'name' is not a duplicate.
		 */
		struct mddev *mddev2;
		spin_lock(&all_mddevs_lock);

		list_for_each_entry(mddev2, &all_mddevs, all_mddevs)
			if (mddev2->gendisk &&
			    strcmp(mddev2->gendisk->disk_name, name) == 0) {
				spin_unlock(&all_mddevs_lock);
				goto abort;
			}
		spin_unlock(&all_mddevs_lock);
	}

	error = -ENOMEM;
	mddev->queue = blk_alloc_queue(GFP_KERNEL);
	if (!mddev->queue)
		goto abort;
	mddev->queue->queuedata = mddev;

	blk_queue_make_request(mddev->queue, md_make_request);
	blk_set_stacking_limits(&mddev->queue->limits);

	disk = alloc_disk(1 << shift);
	if (!disk) {
		blk_cleanup_queue(mddev->queue);
		mddev->queue = NULL;
		goto abort;
	}
	disk->major = MAJOR(mddev->unit);
	disk->first_minor = unit << shift;
	if (name)
		strcpy(disk->disk_name, name);
	else if (partitioned)
		sprintf(disk->disk_name, "md_d%d", unit);
	else
		sprintf(disk->disk_name, "md%d", unit);
	disk->fops = &md_fops;
	disk->private_data = mddev;
	disk->queue = mddev->queue;
	blk_queue_flush(mddev->queue, REQ_FLUSH | REQ_FUA);
	/* Allow extended partitions.  This makes the
	 * 'mdp' device redundant, but we can't really
	 * remove it now.
	 */
	disk->flags |= GENHD_FL_EXT_DEVT;
	mddev->gendisk = disk;
	/* As soon as we call add_disk(), another thread could get
	 * through to md_open, so make sure it doesn't get too far
	 */
	mutex_lock(&mddev->open_mutex);
	add_disk(disk);

	error = kobject_init_and_add(&mddev->kobj, &md_ktype,
				     &disk_to_dev(disk)->kobj, "%s", "md");
	if (error) {
		/* This isn't possible, but as kobject_init_and_add is marked
		 * __must_check, we must do something with the result
		 */
		printk(KERN_WARNING "md: cannot register %s/md - name in use\n",
		       disk->disk_name);
		error = 0;
	}
	if (mddev->kobj.sd &&
	    sysfs_create_group(&mddev->kobj, &md_bitmap_group))
		printk(KERN_DEBUG "pointless warning\n");
	mutex_unlock(&mddev->open_mutex);
 abort:
	mutex_unlock(&disks_mutex);
	if (!error && mddev->kobj.sd) {
		kobject_uevent(&mddev->kobj, KOBJ_ADD);
		mddev->sysfs_state = sysfs_get_dirent_safe(mddev->kobj.sd, "array_state");
	}
	mddev_put(mddev);
	return error;
}

static struct kobject *md_probe(dev_t dev, int *part, void *data)
{
	md_alloc(dev, NULL);
	return NULL;
}

static int add_named_array(const char *val, struct kernel_param *kp)
{
	/* val must be "md_*" where * is not all digits.
	 * We allocate an array with a large free minor number, and
	 * set the name to val.  val must not already be an active name.
	 */
	int len = strlen(val);
	char buf[DISK_NAME_LEN];

	while (len && val[len-1] == '\n')
		len--;
	if (len >= DISK_NAME_LEN)
		return -E2BIG;
	strlcpy(buf, val, len+1);
	if (strncmp(buf, "md_", 3) != 0)
		return -EINVAL;
	return md_alloc(0, buf);
}

static void md_safemode_timeout(unsigned long data)
{
	struct mddev *mddev = (struct mddev *) data;

	if (!atomic_read(&mddev->writes_pending)) {
		mddev->safemode = 1;
		if (mddev->external)
			sysfs_notify_dirent_safe(mddev->sysfs_state);
	}
	md_wakeup_thread(mddev->thread);
}

static int start_dirty_degraded;

int md_run(struct mddev *mddev)
{
	int err;
	struct md_rdev *rdev;
	struct md_personality *pers;

	if (list_empty(&mddev->disks))
		/* cannot run an array with no devices.. */
		return -EINVAL;

	if (mddev->pers)
		return -EBUSY;
	/* Cannot run until previous stop completes properly */
	if (mddev->sysfs_active)
		return -EBUSY;

	/*
	 * Analyze all RAID superblock(s)
	 */
	if (!mddev->raid_disks) {
		if (!mddev->persistent)
			return -EINVAL;
		analyze_sbs(mddev);
	}

	if (mddev->level != LEVEL_NONE)
		request_module("md-level-%d", mddev->level);
	else if (mddev->clevel[0])
		request_module("md-%s", mddev->clevel);

	/*
	 * Drop all container device buffers, from now on
	 * the only valid external interface is through the md
	 * device.
	 */
	rdev_for_each(rdev, mddev) {
		if (test_bit(Faulty, &rdev->flags))
			continue;
		sync_blockdev(rdev->bdev);
		invalidate_bdev(rdev->bdev);

		/* perform some consistency tests on the device.
		 * We don't want the data to overlap the metadata,
		 * Internal Bitmap issues have been handled elsewhere.
		 */
		if (rdev->meta_bdev) {
			/* Nothing to check */;
		} else if (rdev->data_offset < rdev->sb_start) {
			if (mddev->dev_sectors &&
			    rdev->data_offset + mddev->dev_sectors
			    > rdev->sb_start) {
				printk("md: %s: data overlaps metadata\n",
				       mdname(mddev));
				return -EINVAL;
			}
		} else {
			if (rdev->sb_start + rdev->sb_size/512
			    > rdev->data_offset) {
				printk("md: %s: metadata overlaps data\n",
				       mdname(mddev));
				return -EINVAL;
			}
		}
		sysfs_notify_dirent_safe(rdev->sysfs_state);
	}

	if (mddev->bio_set == NULL)
		mddev->bio_set = bioset_create(BIO_POOL_SIZE, 0);

	spin_lock(&pers_lock);
	pers = find_pers(mddev->level, mddev->clevel);
	if (!pers || !try_module_get(pers->owner)) {
		spin_unlock(&pers_lock);
		if (mddev->level != LEVEL_NONE)
			printk(KERN_WARNING "md: personality for level %d is not loaded!\n",
			       mddev->level);
		else
			printk(KERN_WARNING "md: personality for level %s is not loaded!\n",
			       mddev->clevel);
		return -EINVAL;
	}
	mddev->pers = pers;
	spin_unlock(&pers_lock);
	if (mddev->level != pers->level) {
		mddev->level = pers->level;
		mddev->new_level = pers->level;
	}
	strlcpy(mddev->clevel, pers->name, sizeof(mddev->clevel));

	if (mddev->reshape_position != MaxSector &&
	    pers->start_reshape == NULL) {
		/* This personality cannot handle reshaping... */
		mddev->pers = NULL;
		module_put(pers->owner);
		return -EINVAL;
	}

	if (pers->sync_request) {
		/* Warn if this is a potentially silly
		 * configuration.
		 */
		char b[BDEVNAME_SIZE], b2[BDEVNAME_SIZE];
		struct md_rdev *rdev2;
		int warned = 0;

		rdev_for_each(rdev, mddev)
			rdev_for_each(rdev2, mddev) {
				if (rdev < rdev2 &&
				    rdev->bdev->bd_contains ==
				    rdev2->bdev->bd_contains) {
					printk(KERN_WARNING
					       "%s: WARNING: %s appears to be"
					       " on the same physical disk as"
					       " %s.\n",
					       mdname(mddev),
					       bdevname(rdev->bdev,b),
					       bdevname(rdev2->bdev,b2));
					warned = 1;
				}
			}

		if (warned)
			printk(KERN_WARNING
			       "True protection against single-disk"
			       " failure might be compromised.\n");
	}

	mddev->recovery = 0;
	/* may be over-ridden by personality */
	mddev->resync_max_sectors = mddev->dev_sectors;

	mddev->ok_start_degraded = start_dirty_degraded;

	if (start_readonly && mddev->ro == 0)
		mddev->ro = 2; /* read-only, but switch on first write */

	err = mddev->pers->run(mddev);
	if (err)
		printk(KERN_ERR "md: pers->run() failed ...\n");
	else if (mddev->pers->size(mddev, 0, 0) < mddev->array_sectors) {
		WARN_ONCE(!mddev->external_size, "%s: default size too small,"
			  " but 'external_size' not in effect?\n", __func__);
		printk(KERN_ERR
		       "md: invalid array_size %llu > default size %llu\n",
		       (unsigned long long)mddev->array_sectors / 2,
		       (unsigned long long)mddev->pers->size(mddev, 0, 0) / 2);
		err = -EINVAL;
		mddev->pers->stop(mddev);
	}
	if (err == 0 && mddev->pers->sync_request &&
	    (mddev->bitmap_info.file || mddev->bitmap_info.offset)) {
		err = bitmap_create(mddev);
		if (err) {
			printk(KERN_ERR "%s: failed to create bitmap (%d)\n",
			       mdname(mddev), err);
			mddev->pers->stop(mddev);
		}
	}
	if (err) {
		module_put(mddev->pers->owner);
		mddev->pers = NULL;
		bitmap_destroy(mddev);
		return err;
	}
	if (mddev->pers->sync_request) {
		if (mddev->kobj.sd &&
		    sysfs_create_group(&mddev->kobj, &md_redundancy_group))
			printk(KERN_WARNING
			       "md: cannot register extra attributes for %s\n",
			       mdname(mddev));
		mddev->sysfs_action = sysfs_get_dirent_safe(mddev->kobj.sd, "sync_action");
	} else if (mddev->ro == 2) /* auto-readonly not meaningful */
		mddev->ro = 0;

 	atomic_set(&mddev->writes_pending,0);
	atomic_set(&mddev->max_corr_read_errors,
		   MD_DEFAULT_MAX_CORRECTED_READ_ERRORS);
	mddev->safemode = 0;
	mddev->safemode_timer.function = md_safemode_timeout;
	mddev->safemode_timer.data = (unsigned long) mddev;
	mddev->safemode_delay = (200 * HZ)/1000 +1; /* 200 msec delay */
	mddev->in_sync = 1;
	smp_wmb();
	mddev->ready = 1;
	rdev_for_each(rdev, mddev)
		if (rdev->raid_disk >= 0)
			if (sysfs_link_rdev(mddev, rdev))
				/* failure here is OK */;
	
	set_bit(MD_RECOVERY_NEEDED, &mddev->recovery);
	
	if (mddev->flags & MD_UPDATE_SB_FLAGS)
		md_update_sb(mddev, 0);

	md_new_event(mddev);
	sysfs_notify_dirent_safe(mddev->sysfs_state);
	sysfs_notify_dirent_safe(mddev->sysfs_action);
	sysfs_notify(&mddev->kobj, NULL, "degraded");
	return 0;
}
EXPORT_SYMBOL_GPL(md_run);

static int do_md_run(struct mddev *mddev)
{
	int err;

	err = md_run(mddev);
	if (err)
		goto out;
	err = bitmap_load(mddev);
	if (err) {
		bitmap_destroy(mddev);
		goto out;
	}

	md_wakeup_thread(mddev->thread);
	md_wakeup_thread(mddev->sync_thread); /* possibly kick off a reshape */

	set_capacity(mddev->gendisk, mddev->array_sectors);
	revalidate_disk(mddev->gendisk);
	mddev->changed = 1;
	kobject_uevent(&disk_to_dev(mddev->gendisk)->kobj, KOBJ_CHANGE);
out:
	return err;
}

static int restart_array(struct mddev *mddev)
{
	struct gendisk *disk = mddev->gendisk;

	/* Complain if it has no devices */
	if (list_empty(&mddev->disks))
		return -ENXIO;
	if (!mddev->pers)
		return -EINVAL;
	if (!mddev->ro)
		return -EBUSY;
	mddev->safemode = 0;
	mddev->ro = 0;
	set_disk_ro(disk, 0);
	printk(KERN_INFO "md: %s switched to read-write mode.\n",
		mdname(mddev));
	/* Kick recovery or resync if necessary */
	set_bit(MD_RECOVERY_NEEDED, &mddev->recovery);
	md_wakeup_thread(mddev->thread);
	md_wakeup_thread(mddev->sync_thread);
	sysfs_notify_dirent_safe(mddev->sysfs_state);
	return 0;
}

/* similar to deny_write_access, but accounts for our holding a reference
 * to the file ourselves */
static int deny_bitmap_write_access(struct file * file)
{
	struct inode *inode = file->f_mapping->host;

	spin_lock(&inode->i_lock);
	if (atomic_read(&inode->i_writecount) > 1) {
		spin_unlock(&inode->i_lock);
		return -ETXTBSY;
	}
	atomic_set(&inode->i_writecount, -1);
	spin_unlock(&inode->i_lock);

	return 0;
}

void restore_bitmap_write_access(struct file *file)
{
	struct inode *inode = file->f_mapping->host;

	spin_lock(&inode->i_lock);
	atomic_set(&inode->i_writecount, 1);
	spin_unlock(&inode->i_lock);
}

static void md_clean(struct mddev *mddev)
{
	mddev->array_sectors = 0;
	mddev->external_size = 0;
	mddev->dev_sectors = 0;
	mddev->raid_disks = 0;
	mddev->recovery_cp = 0;
	mddev->resync_min = 0;
	mddev->resync_max = MaxSector;
	mddev->reshape_position = MaxSector;
	mddev->external = 0;
	mddev->persistent = 0;
	mddev->level = LEVEL_NONE;
	mddev->clevel[0] = 0;
	mddev->flags = 0;
	mddev->ro = 0;
	mddev->metadata_type[0] = 0;
	mddev->chunk_sectors = 0;
	mddev->ctime = mddev->utime = 0;
	mddev->layout = 0;
	mddev->max_disks = 0;
	mddev->events = 0;
	mddev->can_decrease_events = 0;
	mddev->delta_disks = 0;
	mddev->reshape_backwards = 0;
	mddev->new_level = LEVEL_NONE;
	mddev->new_layout = 0;
	mddev->new_chunk_sectors = 0;
	mddev->curr_resync = 0;
	atomic64_set(&mddev->resync_mismatches, 0);
	mddev->suspend_lo = mddev->suspend_hi = 0;
	mddev->sync_speed_min = mddev->sync_speed_max = 0;
	mddev->recovery = 0;
	mddev->in_sync = 0;
	mddev->changed = 0;
	mddev->degraded = 0;
	mddev->safemode = 0;
	mddev->merge_check_needed = 0;
	mddev->bitmap_info.offset = 0;
	mddev->bitmap_info.default_offset = 0;
	mddev->bitmap_info.default_space = 0;
	mddev->bitmap_info.chunksize = 0;
	mddev->bitmap_info.daemon_sleep = 0;
	mddev->bitmap_info.max_write_behind = 0;
}

static void __md_stop_writes(struct mddev *mddev)
{
	set_bit(MD_RECOVERY_FROZEN, &mddev->recovery);
	if (mddev->sync_thread) {
		set_bit(MD_RECOVERY_INTR, &mddev->recovery);
		md_reap_sync_thread(mddev);
	}

	del_timer_sync(&mddev->safemode_timer);

	bitmap_flush(mddev);
	md_super_wait(mddev);

	if (mddev->ro == 0 &&
	    (!mddev->in_sync || (mddev->flags & MD_UPDATE_SB_FLAGS))) {
		/* mark array as shutdown cleanly */
		mddev->in_sync = 1;
		md_update_sb(mddev, 1);
	}
}

void md_stop_writes(struct mddev *mddev)
{
	mddev_lock_nointr(mddev);
	__md_stop_writes(mddev);
	mddev_unlock(mddev);
}
EXPORT_SYMBOL_GPL(md_stop_writes);

static void __md_stop(struct mddev *mddev)
{
	mddev->ready = 0;
	mddev->pers->stop(mddev);
	if (mddev->pers->sync_request && mddev->to_remove == NULL)
		mddev->to_remove = &md_redundancy_group;
	module_put(mddev->pers->owner);
	mddev->pers = NULL;
	clear_bit(MD_RECOVERY_FROZEN, &mddev->recovery);
}

void md_stop(struct mddev *mddev)
{
	/* stop the array and free an attached data structures.
	 * This is called from dm-raid
	 */
	__md_stop(mddev);
	bitmap_destroy(mddev);
	if (mddev->bio_set)
		bioset_free(mddev->bio_set);
}

EXPORT_SYMBOL_GPL(md_stop);

static int md_set_readonly(struct mddev *mddev, struct block_device *bdev)
{
	int err = 0;
	int did_freeze = 0;

	if (!test_bit(MD_RECOVERY_FROZEN, &mddev->recovery)) {
		did_freeze = 1;
		set_bit(MD_RECOVERY_FROZEN, &mddev->recovery);
		md_wakeup_thread(mddev->thread);
	}
	if (mddev->sync_thread) {
		set_bit(MD_RECOVERY_INTR, &mddev->recovery);
		/* Thread might be blocked waiting for metadata update
		 * which will now never happen */
		wake_up_process(mddev->sync_thread->tsk);
	}
	mddev_unlock(mddev);
	wait_event(resync_wait, mddev->sync_thread == NULL);
	mddev_lock_nointr(mddev);

	mutex_lock(&mddev->open_mutex);
	if (atomic_read(&mddev->openers) > !!bdev ||
	    mddev->sync_thread ||
	    (bdev && !test_bit(MD_STILL_CLOSED, &mddev->flags))) {
		printk("md: %s still in use.\n",mdname(mddev));
		if (did_freeze) {
			clear_bit(MD_RECOVERY_FROZEN, &mddev->recovery);
			md_wakeup_thread(mddev->thread);
		}
		err = -EBUSY;
		goto out;
	}
<<<<<<< HEAD
	if (bdev && !test_bit(MD_STILL_CLOSED, &mddev->flags)) {
		/* Someone opened the device since we flushed it
		 * so page cache could be dirty and it is too late
		 * to flush.  So abort
		 */
		mutex_unlock(&mddev->open_mutex);
		return -EBUSY;
	}
=======
>>>>>>> d8ec26d7
	if (mddev->pers) {
		__md_stop_writes(mddev);

		err  = -ENXIO;
		if (mddev->ro==1)
			goto out;
		mddev->ro = 1;
		set_disk_ro(mddev->gendisk, 1);
		clear_bit(MD_RECOVERY_FROZEN, &mddev->recovery);
		sysfs_notify_dirent_safe(mddev->sysfs_state);
		err = 0;
	}
out:
	mutex_unlock(&mddev->open_mutex);
	return err;
}

/* mode:
 *   0 - completely stop and dis-assemble array
 *   2 - stop but do not disassemble array
 */
static int do_md_stop(struct mddev * mddev, int mode,
		      struct block_device *bdev)
{
	struct gendisk *disk = mddev->gendisk;
	struct md_rdev *rdev;
	int did_freeze = 0;

	if (!test_bit(MD_RECOVERY_FROZEN, &mddev->recovery)) {
		did_freeze = 1;
		set_bit(MD_RECOVERY_FROZEN, &mddev->recovery);
		md_wakeup_thread(mddev->thread);
	}
	if (mddev->sync_thread) {
		set_bit(MD_RECOVERY_INTR, &mddev->recovery);
		/* Thread might be blocked waiting for metadata update
		 * which will now never happen */
		wake_up_process(mddev->sync_thread->tsk);
	}
	mddev_unlock(mddev);
	wait_event(resync_wait, mddev->sync_thread == NULL);
	mddev_lock_nointr(mddev);

	mutex_lock(&mddev->open_mutex);
	if (atomic_read(&mddev->openers) > !!bdev ||
	    mddev->sysfs_active ||
	    mddev->sync_thread ||
	    (bdev && !test_bit(MD_STILL_CLOSED, &mddev->flags))) {
		printk("md: %s still in use.\n",mdname(mddev));
		mutex_unlock(&mddev->open_mutex);
		if (did_freeze) {
			clear_bit(MD_RECOVERY_FROZEN, &mddev->recovery);
			md_wakeup_thread(mddev->thread);
		}
		return -EBUSY;
	}
<<<<<<< HEAD
	if (bdev && !test_bit(MD_STILL_CLOSED, &mddev->flags)) {
		/* Someone opened the device since we flushed it
		 * so page cache could be dirty and it is too late
		 * to flush.  So abort
		 */
		mutex_unlock(&mddev->open_mutex);
		return -EBUSY;
	}
=======
>>>>>>> d8ec26d7
	if (mddev->pers) {
		if (mddev->ro)
			set_disk_ro(disk, 0);

		__md_stop_writes(mddev);
		__md_stop(mddev);
		mddev->queue->merge_bvec_fn = NULL;
		mddev->queue->backing_dev_info.congested_fn = NULL;

		/* tell userspace to handle 'inactive' */
		sysfs_notify_dirent_safe(mddev->sysfs_state);

		rdev_for_each(rdev, mddev)
			if (rdev->raid_disk >= 0)
				sysfs_unlink_rdev(mddev, rdev);

		set_capacity(disk, 0);
		mutex_unlock(&mddev->open_mutex);
		mddev->changed = 1;
		revalidate_disk(disk);

		if (mddev->ro)
			mddev->ro = 0;
	} else
		mutex_unlock(&mddev->open_mutex);
	/*
	 * Free resources if final stop
	 */
	if (mode == 0) {
		printk(KERN_INFO "md: %s stopped.\n", mdname(mddev));

		bitmap_destroy(mddev);
		if (mddev->bitmap_info.file) {
			restore_bitmap_write_access(mddev->bitmap_info.file);
			fput(mddev->bitmap_info.file);
			mddev->bitmap_info.file = NULL;
		}
		mddev->bitmap_info.offset = 0;

		export_array(mddev);

		md_clean(mddev);
		kobject_uevent(&disk_to_dev(mddev->gendisk)->kobj, KOBJ_CHANGE);
		if (mddev->hold_active == UNTIL_STOP)
			mddev->hold_active = 0;
	}
	blk_integrity_unregister(disk);
	md_new_event(mddev);
	sysfs_notify_dirent_safe(mddev->sysfs_state);
	return 0;
}

#ifndef MODULE
static void autorun_array(struct mddev *mddev)
{
	struct md_rdev *rdev;
	int err;

	if (list_empty(&mddev->disks))
		return;

	printk(KERN_INFO "md: running: ");

	rdev_for_each(rdev, mddev) {
		char b[BDEVNAME_SIZE];
		printk("<%s>", bdevname(rdev->bdev,b));
	}
	printk("\n");

	err = do_md_run(mddev);
	if (err) {
		printk(KERN_WARNING "md: do_md_run() returned %d\n", err);
		do_md_stop(mddev, 0, NULL);
	}
}

/*
 * lets try to run arrays based on all disks that have arrived
 * until now. (those are in pending_raid_disks)
 *
 * the method: pick the first pending disk, collect all disks with
 * the same UUID, remove all from the pending list and put them into
 * the 'same_array' list. Then order this list based on superblock
 * update time (freshest comes first), kick out 'old' disks and
 * compare superblocks. If everything's fine then run it.
 *
 * If "unit" is allocated, then bump its reference count
 */
static void autorun_devices(int part)
{
	struct md_rdev *rdev0, *rdev, *tmp;
	struct mddev *mddev;
	char b[BDEVNAME_SIZE];

	printk(KERN_INFO "md: autorun ...\n");
	while (!list_empty(&pending_raid_disks)) {
		int unit;
		dev_t dev;
		LIST_HEAD(candidates);
		rdev0 = list_entry(pending_raid_disks.next,
					 struct md_rdev, same_set);

		printk(KERN_INFO "md: considering %s ...\n",
			bdevname(rdev0->bdev,b));
		INIT_LIST_HEAD(&candidates);
		rdev_for_each_list(rdev, tmp, &pending_raid_disks)
			if (super_90_load(rdev, rdev0, 0) >= 0) {
				printk(KERN_INFO "md:  adding %s ...\n",
					bdevname(rdev->bdev,b));
				list_move(&rdev->same_set, &candidates);
			}
		/*
		 * now we have a set of devices, with all of them having
		 * mostly sane superblocks. It's time to allocate the
		 * mddev.
		 */
		if (part) {
			dev = MKDEV(mdp_major,
				    rdev0->preferred_minor << MdpMinorShift);
			unit = MINOR(dev) >> MdpMinorShift;
		} else {
			dev = MKDEV(MD_MAJOR, rdev0->preferred_minor);
			unit = MINOR(dev);
		}
		if (rdev0->preferred_minor != unit) {
			printk(KERN_INFO "md: unit number in %s is bad: %d\n",
			       bdevname(rdev0->bdev, b), rdev0->preferred_minor);
			break;
		}

		md_probe(dev, NULL, NULL);
		mddev = mddev_find(dev);
		if (!mddev || !mddev->gendisk) {
			if (mddev)
				mddev_put(mddev);
			printk(KERN_ERR
				"md: cannot allocate memory for md drive.\n");
			break;
		}
		if (mddev_lock(mddev)) 
			printk(KERN_WARNING "md: %s locked, cannot run\n",
			       mdname(mddev));
		else if (mddev->raid_disks || mddev->major_version
			 || !list_empty(&mddev->disks)) {
			printk(KERN_WARNING 
				"md: %s already running, cannot run %s\n",
				mdname(mddev), bdevname(rdev0->bdev,b));
			mddev_unlock(mddev);
		} else {
			printk(KERN_INFO "md: created %s\n", mdname(mddev));
			mddev->persistent = 1;
			rdev_for_each_list(rdev, tmp, &candidates) {
				list_del_init(&rdev->same_set);
				if (bind_rdev_to_array(rdev, mddev))
					export_rdev(rdev);
			}
			autorun_array(mddev);
			mddev_unlock(mddev);
		}
		/* on success, candidates will be empty, on error
		 * it won't...
		 */
		rdev_for_each_list(rdev, tmp, &candidates) {
			list_del_init(&rdev->same_set);
			export_rdev(rdev);
		}
		mddev_put(mddev);
	}
	printk(KERN_INFO "md: ... autorun DONE.\n");
}
#endif /* !MODULE */

static int get_version(void __user * arg)
{
	mdu_version_t ver;

	ver.major = MD_MAJOR_VERSION;
	ver.minor = MD_MINOR_VERSION;
	ver.patchlevel = MD_PATCHLEVEL_VERSION;

	if (copy_to_user(arg, &ver, sizeof(ver)))
		return -EFAULT;

	return 0;
}

static int get_array_info(struct mddev * mddev, void __user * arg)
{
	mdu_array_info_t info;
	int nr,working,insync,failed,spare;
	struct md_rdev *rdev;

	nr = working = insync = failed = spare = 0;
	rcu_read_lock();
	rdev_for_each_rcu(rdev, mddev) {
		nr++;
		if (test_bit(Faulty, &rdev->flags))
			failed++;
		else {
			working++;
			if (test_bit(In_sync, &rdev->flags))
				insync++;	
			else
				spare++;
		}
	}
	rcu_read_unlock();

	info.major_version = mddev->major_version;
	info.minor_version = mddev->minor_version;
	info.patch_version = MD_PATCHLEVEL_VERSION;
	info.ctime         = mddev->ctime;
	info.level         = mddev->level;
	info.size          = mddev->dev_sectors / 2;
	if (info.size != mddev->dev_sectors / 2) /* overflow */
		info.size = -1;
	info.nr_disks      = nr;
	info.raid_disks    = mddev->raid_disks;
	info.md_minor      = mddev->md_minor;
	info.not_persistent= !mddev->persistent;

	info.utime         = mddev->utime;
	info.state         = 0;
	if (mddev->in_sync)
		info.state = (1<<MD_SB_CLEAN);
	if (mddev->bitmap && mddev->bitmap_info.offset)
		info.state = (1<<MD_SB_BITMAP_PRESENT);
	info.active_disks  = insync;
	info.working_disks = working;
	info.failed_disks  = failed;
	info.spare_disks   = spare;

	info.layout        = mddev->layout;
	info.chunk_size    = mddev->chunk_sectors << 9;

	if (copy_to_user(arg, &info, sizeof(info)))
		return -EFAULT;

	return 0;
}

static int get_bitmap_file(struct mddev * mddev, void __user * arg)
{
	mdu_bitmap_file_t *file = NULL; /* too big for stack allocation */
	char *ptr, *buf = NULL;
	int err = -ENOMEM;

	file = kmalloc(sizeof(*file), GFP_NOIO);

	if (!file)
		goto out;

	/* bitmap disabled, zero the first byte and copy out */
	if (!mddev->bitmap || !mddev->bitmap->storage.file) {
		file->pathname[0] = '\0';
		goto copy_out;
	}

	buf = kmalloc(sizeof(file->pathname), GFP_KERNEL);
	if (!buf)
		goto out;

	ptr = d_path(&mddev->bitmap->storage.file->f_path,
		     buf, sizeof(file->pathname));
	if (IS_ERR(ptr))
		goto out;

	strcpy(file->pathname, ptr);

copy_out:
	err = 0;
	if (copy_to_user(arg, file, sizeof(*file)))
		err = -EFAULT;
out:
	kfree(buf);
	kfree(file);
	return err;
}

static int get_disk_info(struct mddev * mddev, void __user * arg)
{
	mdu_disk_info_t info;
	struct md_rdev *rdev;

	if (copy_from_user(&info, arg, sizeof(info)))
		return -EFAULT;

	rcu_read_lock();
	rdev = find_rdev_nr_rcu(mddev, info.number);
	if (rdev) {
		info.major = MAJOR(rdev->bdev->bd_dev);
		info.minor = MINOR(rdev->bdev->bd_dev);
		info.raid_disk = rdev->raid_disk;
		info.state = 0;
		if (test_bit(Faulty, &rdev->flags))
			info.state |= (1<<MD_DISK_FAULTY);
		else if (test_bit(In_sync, &rdev->flags)) {
			info.state |= (1<<MD_DISK_ACTIVE);
			info.state |= (1<<MD_DISK_SYNC);
		}
		if (test_bit(WriteMostly, &rdev->flags))
			info.state |= (1<<MD_DISK_WRITEMOSTLY);
	} else {
		info.major = info.minor = 0;
		info.raid_disk = -1;
		info.state = (1<<MD_DISK_REMOVED);
	}
	rcu_read_unlock();

	if (copy_to_user(arg, &info, sizeof(info)))
		return -EFAULT;

	return 0;
}

static int add_new_disk(struct mddev * mddev, mdu_disk_info_t *info)
{
	char b[BDEVNAME_SIZE], b2[BDEVNAME_SIZE];
	struct md_rdev *rdev;
	dev_t dev = MKDEV(info->major,info->minor);

	if (info->major != MAJOR(dev) || info->minor != MINOR(dev))
		return -EOVERFLOW;

	if (!mddev->raid_disks) {
		int err;
		/* expecting a device which has a superblock */
		rdev = md_import_device(dev, mddev->major_version, mddev->minor_version);
		if (IS_ERR(rdev)) {
			printk(KERN_WARNING 
				"md: md_import_device returned %ld\n",
				PTR_ERR(rdev));
			return PTR_ERR(rdev);
		}
		if (!list_empty(&mddev->disks)) {
			struct md_rdev *rdev0
				= list_entry(mddev->disks.next,
					     struct md_rdev, same_set);
			err = super_types[mddev->major_version]
				.load_super(rdev, rdev0, mddev->minor_version);
			if (err < 0) {
				printk(KERN_WARNING 
					"md: %s has different UUID to %s\n",
					bdevname(rdev->bdev,b), 
					bdevname(rdev0->bdev,b2));
				export_rdev(rdev);
				return -EINVAL;
			}
		}
		err = bind_rdev_to_array(rdev, mddev);
		if (err)
			export_rdev(rdev);
		return err;
	}

	/*
	 * add_new_disk can be used once the array is assembled
	 * to add "hot spares".  They must already have a superblock
	 * written
	 */
	if (mddev->pers) {
		int err;
		if (!mddev->pers->hot_add_disk) {
			printk(KERN_WARNING 
				"%s: personality does not support diskops!\n",
			       mdname(mddev));
			return -EINVAL;
		}
		if (mddev->persistent)
			rdev = md_import_device(dev, mddev->major_version,
						mddev->minor_version);
		else
			rdev = md_import_device(dev, -1, -1);
		if (IS_ERR(rdev)) {
			printk(KERN_WARNING 
				"md: md_import_device returned %ld\n",
				PTR_ERR(rdev));
			return PTR_ERR(rdev);
		}
		/* set saved_raid_disk if appropriate */
		if (!mddev->persistent) {
			if (info->state & (1<<MD_DISK_SYNC)  &&
			    info->raid_disk < mddev->raid_disks) {
				rdev->raid_disk = info->raid_disk;
				set_bit(In_sync, &rdev->flags);
				clear_bit(Bitmap_sync, &rdev->flags);
			} else
				rdev->raid_disk = -1;
		} else
			super_types[mddev->major_version].
				validate_super(mddev, rdev);
		if ((info->state & (1<<MD_DISK_SYNC)) &&
		     rdev->raid_disk != info->raid_disk) {
			/* This was a hot-add request, but events doesn't
			 * match, so reject it.
			 */
			export_rdev(rdev);
			return -EINVAL;
		}

		if (test_bit(In_sync, &rdev->flags))
			rdev->saved_raid_disk = rdev->raid_disk;
		else
			rdev->saved_raid_disk = -1;

		clear_bit(In_sync, &rdev->flags); /* just to be sure */
		if (info->state & (1<<MD_DISK_WRITEMOSTLY))
			set_bit(WriteMostly, &rdev->flags);
		else
			clear_bit(WriteMostly, &rdev->flags);

		rdev->raid_disk = -1;
		err = bind_rdev_to_array(rdev, mddev);
		if (!err && !mddev->pers->hot_remove_disk) {
			/* If there is hot_add_disk but no hot_remove_disk
			 * then added disks for geometry changes,
			 * and should be added immediately.
			 */
			super_types[mddev->major_version].
				validate_super(mddev, rdev);
			err = mddev->pers->hot_add_disk(mddev, rdev);
			if (err)
				unbind_rdev_from_array(rdev);
		}
		if (err)
			export_rdev(rdev);
		else
			sysfs_notify_dirent_safe(rdev->sysfs_state);

		set_bit(MD_CHANGE_DEVS, &mddev->flags);
		if (mddev->degraded)
			set_bit(MD_RECOVERY_RECOVER, &mddev->recovery);
		set_bit(MD_RECOVERY_NEEDED, &mddev->recovery);
		if (!err)
			md_new_event(mddev);
		md_wakeup_thread(mddev->thread);
		return err;
	}

	/* otherwise, add_new_disk is only allowed
	 * for major_version==0 superblocks
	 */
	if (mddev->major_version != 0) {
		printk(KERN_WARNING "%s: ADD_NEW_DISK not supported\n",
		       mdname(mddev));
		return -EINVAL;
	}

	if (!(info->state & (1<<MD_DISK_FAULTY))) {
		int err;
		rdev = md_import_device(dev, -1, 0);
		if (IS_ERR(rdev)) {
			printk(KERN_WARNING 
				"md: error, md_import_device() returned %ld\n",
				PTR_ERR(rdev));
			return PTR_ERR(rdev);
		}
		rdev->desc_nr = info->number;
		if (info->raid_disk < mddev->raid_disks)
			rdev->raid_disk = info->raid_disk;
		else
			rdev->raid_disk = -1;

		if (rdev->raid_disk < mddev->raid_disks)
			if (info->state & (1<<MD_DISK_SYNC))
				set_bit(In_sync, &rdev->flags);

		if (info->state & (1<<MD_DISK_WRITEMOSTLY))
			set_bit(WriteMostly, &rdev->flags);

		if (!mddev->persistent) {
			printk(KERN_INFO "md: nonpersistent superblock ...\n");
			rdev->sb_start = i_size_read(rdev->bdev->bd_inode) / 512;
		} else
			rdev->sb_start = calc_dev_sboffset(rdev);
		rdev->sectors = rdev->sb_start;

		err = bind_rdev_to_array(rdev, mddev);
		if (err) {
			export_rdev(rdev);
			return err;
		}
	}

	return 0;
}

static int hot_remove_disk(struct mddev * mddev, dev_t dev)
{
	char b[BDEVNAME_SIZE];
	struct md_rdev *rdev;

	rdev = find_rdev(mddev, dev);
	if (!rdev)
		return -ENXIO;

	clear_bit(Blocked, &rdev->flags);
	remove_and_add_spares(mddev, rdev);

	if (rdev->raid_disk >= 0)
		goto busy;

	kick_rdev_from_array(rdev);
	md_update_sb(mddev, 1);
	md_new_event(mddev);

	return 0;
busy:
	printk(KERN_WARNING "md: cannot remove active disk %s from %s ...\n",
		bdevname(rdev->bdev,b), mdname(mddev));
	return -EBUSY;
}

static int hot_add_disk(struct mddev * mddev, dev_t dev)
{
	char b[BDEVNAME_SIZE];
	int err;
	struct md_rdev *rdev;

	if (!mddev->pers)
		return -ENODEV;

	if (mddev->major_version != 0) {
		printk(KERN_WARNING "%s: HOT_ADD may only be used with"
			" version-0 superblocks.\n",
			mdname(mddev));
		return -EINVAL;
	}
	if (!mddev->pers->hot_add_disk) {
		printk(KERN_WARNING 
			"%s: personality does not support diskops!\n",
			mdname(mddev));
		return -EINVAL;
	}

	rdev = md_import_device(dev, -1, 0);
	if (IS_ERR(rdev)) {
		printk(KERN_WARNING 
			"md: error, md_import_device() returned %ld\n",
			PTR_ERR(rdev));
		return -EINVAL;
	}

	if (mddev->persistent)
		rdev->sb_start = calc_dev_sboffset(rdev);
	else
		rdev->sb_start = i_size_read(rdev->bdev->bd_inode) / 512;

	rdev->sectors = rdev->sb_start;

	if (test_bit(Faulty, &rdev->flags)) {
		printk(KERN_WARNING 
			"md: can not hot-add faulty %s disk to %s!\n",
			bdevname(rdev->bdev,b), mdname(mddev));
		err = -EINVAL;
		goto abort_export;
	}
	clear_bit(In_sync, &rdev->flags);
	rdev->desc_nr = -1;
	rdev->saved_raid_disk = -1;
	err = bind_rdev_to_array(rdev, mddev);
	if (err)
		goto abort_export;

	/*
	 * The rest should better be atomic, we can have disk failures
	 * noticed in interrupt contexts ...
	 */

	rdev->raid_disk = -1;

	md_update_sb(mddev, 1);

	/*
	 * Kick recovery, maybe this spare has to be added to the
	 * array immediately.
	 */
	set_bit(MD_RECOVERY_NEEDED, &mddev->recovery);
	md_wakeup_thread(mddev->thread);
	md_new_event(mddev);
	return 0;

abort_export:
	export_rdev(rdev);
	return err;
}

static int set_bitmap_file(struct mddev *mddev, int fd)
{
	int err;

	if (mddev->pers) {
		if (!mddev->pers->quiesce)
			return -EBUSY;
		if (mddev->recovery || mddev->sync_thread)
			return -EBUSY;
		/* we should be able to change the bitmap.. */
	}


	if (fd >= 0) {
		if (mddev->bitmap)
			return -EEXIST; /* cannot add when bitmap is present */
		mddev->bitmap_info.file = fget(fd);

		if (mddev->bitmap_info.file == NULL) {
			printk(KERN_ERR "%s: error: failed to get bitmap file\n",
			       mdname(mddev));
			return -EBADF;
		}

		err = deny_bitmap_write_access(mddev->bitmap_info.file);
		if (err) {
			printk(KERN_ERR "%s: error: bitmap file is already in use\n",
			       mdname(mddev));
			fput(mddev->bitmap_info.file);
			mddev->bitmap_info.file = NULL;
			return err;
		}
		mddev->bitmap_info.offset = 0; /* file overrides offset */
	} else if (mddev->bitmap == NULL)
		return -ENOENT; /* cannot remove what isn't there */
	err = 0;
	if (mddev->pers) {
		mddev->pers->quiesce(mddev, 1);
		if (fd >= 0) {
			err = bitmap_create(mddev);
			if (!err)
				err = bitmap_load(mddev);
		}
		if (fd < 0 || err) {
			bitmap_destroy(mddev);
			fd = -1; /* make sure to put the file */
		}
		mddev->pers->quiesce(mddev, 0);
	}
	if (fd < 0) {
		if (mddev->bitmap_info.file) {
			restore_bitmap_write_access(mddev->bitmap_info.file);
			fput(mddev->bitmap_info.file);
		}
		mddev->bitmap_info.file = NULL;
	}

	return err;
}

/*
 * set_array_info is used two different ways
 * The original usage is when creating a new array.
 * In this usage, raid_disks is > 0 and it together with
 *  level, size, not_persistent,layout,chunksize determine the
 *  shape of the array.
 *  This will always create an array with a type-0.90.0 superblock.
 * The newer usage is when assembling an array.
 *  In this case raid_disks will be 0, and the major_version field is
 *  use to determine which style super-blocks are to be found on the devices.
 *  The minor and patch _version numbers are also kept incase the
 *  super_block handler wishes to interpret them.
 */
static int set_array_info(struct mddev * mddev, mdu_array_info_t *info)
{

	if (info->raid_disks == 0) {
		/* just setting version number for superblock loading */
		if (info->major_version < 0 ||
		    info->major_version >= ARRAY_SIZE(super_types) ||
		    super_types[info->major_version].name == NULL) {
			/* maybe try to auto-load a module? */
			printk(KERN_INFO 
				"md: superblock version %d not known\n",
				info->major_version);
			return -EINVAL;
		}
		mddev->major_version = info->major_version;
		mddev->minor_version = info->minor_version;
		mddev->patch_version = info->patch_version;
		mddev->persistent = !info->not_persistent;
		/* ensure mddev_put doesn't delete this now that there
		 * is some minimal configuration.
		 */
		mddev->ctime         = get_seconds();
		return 0;
	}
	mddev->major_version = MD_MAJOR_VERSION;
	mddev->minor_version = MD_MINOR_VERSION;
	mddev->patch_version = MD_PATCHLEVEL_VERSION;
	mddev->ctime         = get_seconds();

	mddev->level         = info->level;
	mddev->clevel[0]     = 0;
	mddev->dev_sectors   = 2 * (sector_t)info->size;
	mddev->raid_disks    = info->raid_disks;
	/* don't set md_minor, it is determined by which /dev/md* was
	 * openned
	 */
	if (info->state & (1<<MD_SB_CLEAN))
		mddev->recovery_cp = MaxSector;
	else
		mddev->recovery_cp = 0;
	mddev->persistent    = ! info->not_persistent;
	mddev->external	     = 0;

	mddev->layout        = info->layout;
	mddev->chunk_sectors = info->chunk_size >> 9;

	mddev->max_disks     = MD_SB_DISKS;

	if (mddev->persistent)
		mddev->flags         = 0;
	set_bit(MD_CHANGE_DEVS, &mddev->flags);

	mddev->bitmap_info.default_offset = MD_SB_BYTES >> 9;
	mddev->bitmap_info.default_space = 64*2 - (MD_SB_BYTES >> 9);
	mddev->bitmap_info.offset = 0;

	mddev->reshape_position = MaxSector;

	/*
	 * Generate a 128 bit UUID
	 */
	get_random_bytes(mddev->uuid, 16);

	mddev->new_level = mddev->level;
	mddev->new_chunk_sectors = mddev->chunk_sectors;
	mddev->new_layout = mddev->layout;
	mddev->delta_disks = 0;
	mddev->reshape_backwards = 0;

	return 0;
}

void md_set_array_sectors(struct mddev *mddev, sector_t array_sectors)
{
	WARN(!mddev_is_locked(mddev), "%s: unlocked mddev!\n", __func__);

	if (mddev->external_size)
		return;

	mddev->array_sectors = array_sectors;
}
EXPORT_SYMBOL(md_set_array_sectors);

static int update_size(struct mddev *mddev, sector_t num_sectors)
{
	struct md_rdev *rdev;
	int rv;
	int fit = (num_sectors == 0);

	if (mddev->pers->resize == NULL)
		return -EINVAL;
	/* The "num_sectors" is the number of sectors of each device that
	 * is used.  This can only make sense for arrays with redundancy.
	 * linear and raid0 always use whatever space is available. We can only
	 * consider changing this number if no resync or reconstruction is
	 * happening, and if the new size is acceptable. It must fit before the
	 * sb_start or, if that is <data_offset, it must fit before the size
	 * of each device.  If num_sectors is zero, we find the largest size
	 * that fits.
	 */
	if (mddev->sync_thread)
		return -EBUSY;

	rdev_for_each(rdev, mddev) {
		sector_t avail = rdev->sectors;

		if (fit && (num_sectors == 0 || num_sectors > avail))
			num_sectors = avail;
		if (avail < num_sectors)
			return -ENOSPC;
	}
	rv = mddev->pers->resize(mddev, num_sectors);
	if (!rv)
		revalidate_disk(mddev->gendisk);
	return rv;
}

static int update_raid_disks(struct mddev *mddev, int raid_disks)
{
	int rv;
	struct md_rdev *rdev;
	/* change the number of raid disks */
	if (mddev->pers->check_reshape == NULL)
		return -EINVAL;
	if (raid_disks <= 0 ||
	    (mddev->max_disks && raid_disks >= mddev->max_disks))
		return -EINVAL;
	if (mddev->sync_thread || mddev->reshape_position != MaxSector)
		return -EBUSY;

	rdev_for_each(rdev, mddev) {
		if (mddev->raid_disks < raid_disks &&
		    rdev->data_offset < rdev->new_data_offset)
			return -EINVAL;
		if (mddev->raid_disks > raid_disks &&
		    rdev->data_offset > rdev->new_data_offset)
			return -EINVAL;
	}

	mddev->delta_disks = raid_disks - mddev->raid_disks;
	if (mddev->delta_disks < 0)
		mddev->reshape_backwards = 1;
	else if (mddev->delta_disks > 0)
		mddev->reshape_backwards = 0;

	rv = mddev->pers->check_reshape(mddev);
	if (rv < 0) {
		mddev->delta_disks = 0;
		mddev->reshape_backwards = 0;
	}
	return rv;
}


/*
 * update_array_info is used to change the configuration of an
 * on-line array.
 * The version, ctime,level,size,raid_disks,not_persistent, layout,chunk_size
 * fields in the info are checked against the array.
 * Any differences that cannot be handled will cause an error.
 * Normally, only one change can be managed at a time.
 */
static int update_array_info(struct mddev *mddev, mdu_array_info_t *info)
{
	int rv = 0;
	int cnt = 0;
	int state = 0;

	/* calculate expected state,ignoring low bits */
	if (mddev->bitmap && mddev->bitmap_info.offset)
		state |= (1 << MD_SB_BITMAP_PRESENT);

	if (mddev->major_version != info->major_version ||
	    mddev->minor_version != info->minor_version ||
/*	    mddev->patch_version != info->patch_version || */
	    mddev->ctime         != info->ctime         ||
	    mddev->level         != info->level         ||
/*	    mddev->layout        != info->layout        || */
	    !mddev->persistent	 != info->not_persistent||
	    mddev->chunk_sectors != info->chunk_size >> 9 ||
	    /* ignore bottom 8 bits of state, and allow SB_BITMAP_PRESENT to change */
	    ((state^info->state) & 0xfffffe00)
		)
		return -EINVAL;
	/* Check there is only one change */
	if (info->size >= 0 && mddev->dev_sectors / 2 != info->size)
		cnt++;
	if (mddev->raid_disks != info->raid_disks)
		cnt++;
	if (mddev->layout != info->layout)
		cnt++;
	if ((state ^ info->state) & (1<<MD_SB_BITMAP_PRESENT))
		cnt++;
	if (cnt == 0)
		return 0;
	if (cnt > 1)
		return -EINVAL;

	if (mddev->layout != info->layout) {
		/* Change layout
		 * we don't need to do anything at the md level, the
		 * personality will take care of it all.
		 */
		if (mddev->pers->check_reshape == NULL)
			return -EINVAL;
		else {
			mddev->new_layout = info->layout;
			rv = mddev->pers->check_reshape(mddev);
			if (rv)
				mddev->new_layout = mddev->layout;
			return rv;
		}
	}
	if (info->size >= 0 && mddev->dev_sectors / 2 != info->size)
		rv = update_size(mddev, (sector_t)info->size * 2);

	if (mddev->raid_disks    != info->raid_disks)
		rv = update_raid_disks(mddev, info->raid_disks);

	if ((state ^ info->state) & (1<<MD_SB_BITMAP_PRESENT)) {
		if (mddev->pers->quiesce == NULL)
			return -EINVAL;
		if (mddev->recovery || mddev->sync_thread)
			return -EBUSY;
		if (info->state & (1<<MD_SB_BITMAP_PRESENT)) {
			/* add the bitmap */
			if (mddev->bitmap)
				return -EEXIST;
			if (mddev->bitmap_info.default_offset == 0)
				return -EINVAL;
			mddev->bitmap_info.offset =
				mddev->bitmap_info.default_offset;
			mddev->bitmap_info.space =
				mddev->bitmap_info.default_space;
			mddev->pers->quiesce(mddev, 1);
			rv = bitmap_create(mddev);
			if (!rv)
				rv = bitmap_load(mddev);
			if (rv)
				bitmap_destroy(mddev);
			mddev->pers->quiesce(mddev, 0);
		} else {
			/* remove the bitmap */
			if (!mddev->bitmap)
				return -ENOENT;
			if (mddev->bitmap->storage.file)
				return -EINVAL;
			mddev->pers->quiesce(mddev, 1);
			bitmap_destroy(mddev);
			mddev->pers->quiesce(mddev, 0);
			mddev->bitmap_info.offset = 0;
		}
	}
	md_update_sb(mddev, 1);
	return rv;
}

static int set_disk_faulty(struct mddev *mddev, dev_t dev)
{
	struct md_rdev *rdev;
	int err = 0;

	if (mddev->pers == NULL)
		return -ENODEV;

	rcu_read_lock();
	rdev = find_rdev_rcu(mddev, dev);
	if (!rdev)
		err =  -ENODEV;
	else {
		md_error(mddev, rdev);
		if (!test_bit(Faulty, &rdev->flags))
			err = -EBUSY;
	}
	rcu_read_unlock();
	return err;
}

/*
 * We have a problem here : there is no easy way to give a CHS
 * virtual geometry. We currently pretend that we have a 2 heads
 * 4 sectors (with a BIG number of cylinders...). This drives
 * dosfs just mad... ;-)
 */
static int md_getgeo(struct block_device *bdev, struct hd_geometry *geo)
{
	struct mddev *mddev = bdev->bd_disk->private_data;

	geo->heads = 2;
	geo->sectors = 4;
	geo->cylinders = mddev->array_sectors / 8;
	return 0;
}

static int md_ioctl(struct block_device *bdev, fmode_t mode,
			unsigned int cmd, unsigned long arg)
{
	int err = 0;
	void __user *argp = (void __user *)arg;
	struct mddev *mddev = NULL;
	int ro;

	switch (cmd) {
	case RAID_VERSION:
	case GET_ARRAY_INFO:
	case GET_DISK_INFO:
		break;
	default:
		if (!capable(CAP_SYS_ADMIN))
			return -EACCES;
	}

	/*
	 * Commands dealing with the RAID driver but not any
	 * particular array:
	 */
	switch (cmd) {
	case RAID_VERSION:
		err = get_version(argp);
		goto done;

	case PRINT_RAID_DEBUG:
		err = 0;
		md_print_devices();
		goto done;

#ifndef MODULE
	case RAID_AUTORUN:
		err = 0;
		autostart_arrays(arg);
		goto done;
#endif
	default:;
	}

	/*
	 * Commands creating/starting a new array:
	 */

	mddev = bdev->bd_disk->private_data;

	if (!mddev) {
		BUG();
		goto abort;
	}

	/* Some actions do not requires the mutex */
	switch (cmd) {
	case GET_ARRAY_INFO:
		if (!mddev->raid_disks && !mddev->external)
			err = -ENODEV;
		else
			err = get_array_info(mddev, argp);
		goto abort;

	case GET_DISK_INFO:
		if (!mddev->raid_disks && !mddev->external)
			err = -ENODEV;
		else
			err = get_disk_info(mddev, argp);
		goto abort;

	case SET_DISK_FAULTY:
		err = set_disk_faulty(mddev, new_decode_dev(arg));
		goto abort;
	}

	if (cmd == ADD_NEW_DISK)
		/* need to ensure md_delayed_delete() has completed */
		flush_workqueue(md_misc_wq);

	if (cmd == HOT_REMOVE_DISK)
		/* need to ensure recovery thread has run */
		wait_event_interruptible_timeout(mddev->sb_wait,
						 !test_bit(MD_RECOVERY_NEEDED,
							   &mddev->flags),
						 msecs_to_jiffies(5000));
	if (cmd == STOP_ARRAY || cmd == STOP_ARRAY_RO) {
		/* Need to flush page cache, and ensure no-one else opens
		 * and writes
		 */
		mutex_lock(&mddev->open_mutex);
		if (atomic_read(&mddev->openers) > 1) {
			mutex_unlock(&mddev->open_mutex);
			err = -EBUSY;
			goto abort;
		}
		set_bit(MD_STILL_CLOSED, &mddev->flags);
		mutex_unlock(&mddev->open_mutex);
		sync_blockdev(bdev);
	}
	err = mddev_lock(mddev);
	if (err) {
		printk(KERN_INFO 
			"md: ioctl lock interrupted, reason %d, cmd %d\n",
			err, cmd);
		goto abort;
	}

	if (cmd == SET_ARRAY_INFO) {
		mdu_array_info_t info;
		if (!arg)
			memset(&info, 0, sizeof(info));
		else if (copy_from_user(&info, argp, sizeof(info))) {
			err = -EFAULT;
			goto abort_unlock;
		}
		if (mddev->pers) {
			err = update_array_info(mddev, &info);
			if (err) {
				printk(KERN_WARNING "md: couldn't update"
				       " array info. %d\n", err);
				goto abort_unlock;
			}
			goto done_unlock;
		}
		if (!list_empty(&mddev->disks)) {
			printk(KERN_WARNING
			       "md: array %s already has disks!\n",
			       mdname(mddev));
			err = -EBUSY;
			goto abort_unlock;
		}
		if (mddev->raid_disks) {
			printk(KERN_WARNING
			       "md: array %s already initialised!\n",
			       mdname(mddev));
			err = -EBUSY;
			goto abort_unlock;
		}
		err = set_array_info(mddev, &info);
		if (err) {
			printk(KERN_WARNING "md: couldn't set"
			       " array info. %d\n", err);
			goto abort_unlock;
		}
		goto done_unlock;
	}

	/*
	 * Commands querying/configuring an existing array:
	 */
	/* if we are not initialised yet, only ADD_NEW_DISK, STOP_ARRAY,
	 * RUN_ARRAY, and GET_ and SET_BITMAP_FILE are allowed */
	if ((!mddev->raid_disks && !mddev->external)
	    && cmd != ADD_NEW_DISK && cmd != STOP_ARRAY
	    && cmd != RUN_ARRAY && cmd != SET_BITMAP_FILE
	    && cmd != GET_BITMAP_FILE) {
		err = -ENODEV;
		goto abort_unlock;
	}

	/*
	 * Commands even a read-only array can execute:
	 */
	switch (cmd) {
	case GET_BITMAP_FILE:
		err = get_bitmap_file(mddev, argp);
		goto done_unlock;

	case RESTART_ARRAY_RW:
		err = restart_array(mddev);
		goto done_unlock;

	case STOP_ARRAY:
		err = do_md_stop(mddev, 0, bdev);
		goto done_unlock;

	case STOP_ARRAY_RO:
		err = md_set_readonly(mddev, bdev);
		goto done_unlock;

	case HOT_REMOVE_DISK:
		err = hot_remove_disk(mddev, new_decode_dev(arg));
		goto done_unlock;

	case ADD_NEW_DISK:
		/* We can support ADD_NEW_DISK on read-only arrays
		 * on if we are re-adding a preexisting device.
		 * So require mddev->pers and MD_DISK_SYNC.
		 */
		if (mddev->pers) {
			mdu_disk_info_t info;
			if (copy_from_user(&info, argp, sizeof(info)))
				err = -EFAULT;
			else if (!(info.state & (1<<MD_DISK_SYNC)))
				/* Need to clear read-only for this */
				break;
			else
				err = add_new_disk(mddev, &info);
			goto done_unlock;
		}
		break;

	case BLKROSET:
		if (get_user(ro, (int __user *)(arg))) {
			err = -EFAULT;
			goto done_unlock;
		}
		err = -EINVAL;

		/* if the bdev is going readonly the value of mddev->ro
		 * does not matter, no writes are coming
		 */
		if (ro)
			goto done_unlock;

		/* are we are already prepared for writes? */
		if (mddev->ro != 1)
			goto done_unlock;

		/* transitioning to readauto need only happen for
		 * arrays that call md_write_start
		 */
		if (mddev->pers) {
			err = restart_array(mddev);
			if (err == 0) {
				mddev->ro = 2;
				set_disk_ro(mddev->gendisk, 0);
			}
		}
		goto done_unlock;
	}

	/*
	 * The remaining ioctls are changing the state of the
	 * superblock, so we do not allow them on read-only arrays.
	 * However non-MD ioctls (e.g. get-size) will still come through
	 * here and hit the 'default' below, so only disallow
	 * 'md' ioctls, and switch to rw mode if started auto-readonly.
	 */
	if (_IOC_TYPE(cmd) == MD_MAJOR && mddev->ro && mddev->pers) {
		if (mddev->ro == 2) {
			mddev->ro = 0;
			sysfs_notify_dirent_safe(mddev->sysfs_state);
			set_bit(MD_RECOVERY_NEEDED, &mddev->recovery);
			/* mddev_unlock will wake thread */
			/* If a device failed while we were read-only, we
			 * need to make sure the metadata is updated now.
			 */
			if (test_bit(MD_CHANGE_DEVS, &mddev->flags)) {
				mddev_unlock(mddev);
				wait_event(mddev->sb_wait,
					   !test_bit(MD_CHANGE_DEVS, &mddev->flags) &&
					   !test_bit(MD_CHANGE_PENDING, &mddev->flags));
				mddev_lock_nointr(mddev);
			}
		} else {
			err = -EROFS;
			goto abort_unlock;
		}
	}

	switch (cmd) {
	case ADD_NEW_DISK:
	{
		mdu_disk_info_t info;
		if (copy_from_user(&info, argp, sizeof(info)))
			err = -EFAULT;
		else
			err = add_new_disk(mddev, &info);
		goto done_unlock;
	}

	case HOT_ADD_DISK:
		err = hot_add_disk(mddev, new_decode_dev(arg));
		goto done_unlock;

	case RUN_ARRAY:
		err = do_md_run(mddev);
		goto done_unlock;

	case SET_BITMAP_FILE:
		err = set_bitmap_file(mddev, (int)arg);
		goto done_unlock;

	default:
		err = -EINVAL;
		goto abort_unlock;
	}

done_unlock:
abort_unlock:
	if (mddev->hold_active == UNTIL_IOCTL &&
	    err != -EINVAL)
		mddev->hold_active = 0;
	mddev_unlock(mddev);

	return err;
done:
	if (err)
		MD_BUG();
abort:
	return err;
}
#ifdef CONFIG_COMPAT
static int md_compat_ioctl(struct block_device *bdev, fmode_t mode,
		    unsigned int cmd, unsigned long arg)
{
	switch (cmd) {
	case HOT_REMOVE_DISK:
	case HOT_ADD_DISK:
	case SET_DISK_FAULTY:
	case SET_BITMAP_FILE:
		/* These take in integer arg, do not convert */
		break;
	default:
		arg = (unsigned long)compat_ptr(arg);
		break;
	}

	return md_ioctl(bdev, mode, cmd, arg);
}
#endif /* CONFIG_COMPAT */

static int md_open(struct block_device *bdev, fmode_t mode)
{
	/*
	 * Succeed if we can lock the mddev, which confirms that
	 * it isn't being stopped right now.
	 */
	struct mddev *mddev = mddev_find(bdev->bd_dev);
	int err;

	if (!mddev)
		return -ENODEV;

	if (mddev->gendisk != bdev->bd_disk) {
		/* we are racing with mddev_put which is discarding this
		 * bd_disk.
		 */
		mddev_put(mddev);
		/* Wait until bdev->bd_disk is definitely gone */
		flush_workqueue(md_misc_wq);
		/* Then retry the open from the top */
		return -ERESTARTSYS;
	}
	BUG_ON(mddev != bdev->bd_disk->private_data);

	if ((err = mutex_lock_interruptible(&mddev->open_mutex)))
		goto out;

	err = 0;
	atomic_inc(&mddev->openers);
	clear_bit(MD_STILL_CLOSED, &mddev->flags);
	mutex_unlock(&mddev->open_mutex);

	check_disk_change(bdev);
 out:
	return err;
}

static void md_release(struct gendisk *disk, fmode_t mode)
{
 	struct mddev *mddev = disk->private_data;

	BUG_ON(!mddev);
	atomic_dec(&mddev->openers);
	mddev_put(mddev);
}

static int md_media_changed(struct gendisk *disk)
{
	struct mddev *mddev = disk->private_data;

	return mddev->changed;
}

static int md_revalidate(struct gendisk *disk)
{
	struct mddev *mddev = disk->private_data;

	mddev->changed = 0;
	return 0;
}
static const struct block_device_operations md_fops =
{
	.owner		= THIS_MODULE,
	.open		= md_open,
	.release	= md_release,
	.ioctl		= md_ioctl,
#ifdef CONFIG_COMPAT
	.compat_ioctl	= md_compat_ioctl,
#endif
	.getgeo		= md_getgeo,
	.media_changed  = md_media_changed,
	.revalidate_disk= md_revalidate,
};

static int md_thread(void * arg)
{
	struct md_thread *thread = arg;

	/*
	 * md_thread is a 'system-thread', it's priority should be very
	 * high. We avoid resource deadlocks individually in each
	 * raid personality. (RAID5 does preallocation) We also use RR and
	 * the very same RT priority as kswapd, thus we will never get
	 * into a priority inversion deadlock.
	 *
	 * we definitely have to have equal or higher priority than
	 * bdflush, otherwise bdflush will deadlock if there are too
	 * many dirty RAID5 blocks.
	 */

	allow_signal(SIGKILL);
	while (!kthread_should_stop()) {

		/* We need to wait INTERRUPTIBLE so that
		 * we don't add to the load-average.
		 * That means we need to be sure no signals are
		 * pending
		 */
		if (signal_pending(current))
			flush_signals(current);

		wait_event_interruptible_timeout
			(thread->wqueue,
			 test_bit(THREAD_WAKEUP, &thread->flags)
			 || kthread_should_stop(),
			 thread->timeout);

		clear_bit(THREAD_WAKEUP, &thread->flags);
		if (!kthread_should_stop())
			thread->run(thread);
	}

	return 0;
}

void md_wakeup_thread(struct md_thread *thread)
{
	if (thread) {
		pr_debug("md: waking up MD thread %s.\n", thread->tsk->comm);
		set_bit(THREAD_WAKEUP, &thread->flags);
		wake_up(&thread->wqueue);
	}
}

struct md_thread *md_register_thread(void (*run) (struct md_thread *),
		struct mddev *mddev, const char *name)
{
	struct md_thread *thread;

	thread = kzalloc(sizeof(struct md_thread), GFP_KERNEL);
	if (!thread)
		return NULL;

	init_waitqueue_head(&thread->wqueue);

	thread->run = run;
	thread->mddev = mddev;
	thread->timeout = MAX_SCHEDULE_TIMEOUT;
	thread->tsk = kthread_run(md_thread, thread,
				  "%s_%s",
				  mdname(thread->mddev),
				  name);
	if (IS_ERR(thread->tsk)) {
		kfree(thread);
		return NULL;
	}
	return thread;
}

void md_unregister_thread(struct md_thread **threadp)
{
	struct md_thread *thread = *threadp;
	if (!thread)
		return;
	pr_debug("interrupting MD-thread pid %d\n", task_pid_nr(thread->tsk));
	/* Locking ensures that mddev_unlock does not wake_up a
	 * non-existent thread
	 */
	spin_lock(&pers_lock);
	*threadp = NULL;
	spin_unlock(&pers_lock);

	kthread_stop(thread->tsk);
	kfree(thread);
}

void md_error(struct mddev *mddev, struct md_rdev *rdev)
{
	if (!mddev) {
		MD_BUG();
		return;
	}

	if (!rdev || test_bit(Faulty, &rdev->flags))
		return;

	if (!mddev->pers || !mddev->pers->error_handler)
		return;
	mddev->pers->error_handler(mddev,rdev);
	if (mddev->degraded)
		set_bit(MD_RECOVERY_RECOVER, &mddev->recovery);
	sysfs_notify_dirent_safe(rdev->sysfs_state);
	set_bit(MD_RECOVERY_INTR, &mddev->recovery);
	set_bit(MD_RECOVERY_NEEDED, &mddev->recovery);
	md_wakeup_thread(mddev->thread);
	if (mddev->event_work.func)
		queue_work(md_misc_wq, &mddev->event_work);
	md_new_event_inintr(mddev);
}

/* seq_file implementation /proc/mdstat */

static void status_unused(struct seq_file *seq)
{
	int i = 0;
	struct md_rdev *rdev;

	seq_printf(seq, "unused devices: ");

	list_for_each_entry(rdev, &pending_raid_disks, same_set) {
		char b[BDEVNAME_SIZE];
		i++;
		seq_printf(seq, "%s ",
			      bdevname(rdev->bdev,b));
	}
	if (!i)
		seq_printf(seq, "<none>");

	seq_printf(seq, "\n");
}


static void status_resync(struct seq_file *seq, struct mddev * mddev)
{
	sector_t max_sectors, resync, res;
	unsigned long dt, db;
	sector_t rt;
	int scale;
	unsigned int per_milli;

	if (mddev->curr_resync <= 3)
		resync = 0;
	else
		resync = mddev->curr_resync
			- atomic_read(&mddev->recovery_active);

	if (test_bit(MD_RECOVERY_SYNC, &mddev->recovery) ||
	    test_bit(MD_RECOVERY_RESHAPE, &mddev->recovery))
		max_sectors = mddev->resync_max_sectors;
	else
		max_sectors = mddev->dev_sectors;

	/*
	 * Should not happen.
	 */
	if (!max_sectors) {
		MD_BUG();
		return;
	}
	/* Pick 'scale' such that (resync>>scale)*1000 will fit
	 * in a sector_t, and (max_sectors>>scale) will fit in a
	 * u32, as those are the requirements for sector_div.
	 * Thus 'scale' must be at least 10
	 */
	scale = 10;
	if (sizeof(sector_t) > sizeof(unsigned long)) {
		while ( max_sectors/2 > (1ULL<<(scale+32)))
			scale++;
	}
	res = (resync>>scale)*1000;
	sector_div(res, (u32)((max_sectors>>scale)+1));

	per_milli = res;
	{
		int i, x = per_milli/50, y = 20-x;
		seq_printf(seq, "[");
		for (i = 0; i < x; i++)
			seq_printf(seq, "=");
		seq_printf(seq, ">");
		for (i = 0; i < y; i++)
			seq_printf(seq, ".");
		seq_printf(seq, "] ");
	}
	seq_printf(seq, " %s =%3u.%u%% (%llu/%llu)",
		   (test_bit(MD_RECOVERY_RESHAPE, &mddev->recovery)?
		    "reshape" :
		    (test_bit(MD_RECOVERY_CHECK, &mddev->recovery)?
		     "check" :
		     (test_bit(MD_RECOVERY_SYNC, &mddev->recovery) ?
		      "resync" : "recovery"))),
		   per_milli/10, per_milli % 10,
		   (unsigned long long) resync/2,
		   (unsigned long long) max_sectors/2);

	/*
	 * dt: time from mark until now
	 * db: blocks written from mark until now
	 * rt: remaining time
	 *
	 * rt is a sector_t, so could be 32bit or 64bit.
	 * So we divide before multiply in case it is 32bit and close
	 * to the limit.
	 * We scale the divisor (db) by 32 to avoid losing precision
	 * near the end of resync when the number of remaining sectors
	 * is close to 'db'.
	 * We then divide rt by 32 after multiplying by db to compensate.
	 * The '+1' avoids division by zero if db is very small.
	 */
	dt = ((jiffies - mddev->resync_mark) / HZ);
	if (!dt) dt++;
	db = (mddev->curr_mark_cnt - atomic_read(&mddev->recovery_active))
		- mddev->resync_mark_cnt;

	rt = max_sectors - resync;    /* number of remaining sectors */
	sector_div(rt, db/32+1);
	rt *= dt;
	rt >>= 5;

	seq_printf(seq, " finish=%lu.%lumin", (unsigned long)rt / 60,
		   ((unsigned long)rt % 60)/6);

	seq_printf(seq, " speed=%ldK/sec", db/2/dt);
}

static void *md_seq_start(struct seq_file *seq, loff_t *pos)
{
	struct list_head *tmp;
	loff_t l = *pos;
	struct mddev *mddev;

	if (l >= 0x10000)
		return NULL;
	if (!l--)
		/* header */
		return (void*)1;

	spin_lock(&all_mddevs_lock);
	list_for_each(tmp,&all_mddevs)
		if (!l--) {
			mddev = list_entry(tmp, struct mddev, all_mddevs);
			mddev_get(mddev);
			spin_unlock(&all_mddevs_lock);
			return mddev;
		}
	spin_unlock(&all_mddevs_lock);
	if (!l--)
		return (void*)2;/* tail */
	return NULL;
}

static void *md_seq_next(struct seq_file *seq, void *v, loff_t *pos)
{
	struct list_head *tmp;
	struct mddev *next_mddev, *mddev = v;
	
	++*pos;
	if (v == (void*)2)
		return NULL;

	spin_lock(&all_mddevs_lock);
	if (v == (void*)1)
		tmp = all_mddevs.next;
	else
		tmp = mddev->all_mddevs.next;
	if (tmp != &all_mddevs)
		next_mddev = mddev_get(list_entry(tmp,struct mddev,all_mddevs));
	else {
		next_mddev = (void*)2;
		*pos = 0x10000;
	}		
	spin_unlock(&all_mddevs_lock);

	if (v != (void*)1)
		mddev_put(mddev);
	return next_mddev;

}

static void md_seq_stop(struct seq_file *seq, void *v)
{
	struct mddev *mddev = v;

	if (mddev && v != (void*)1 && v != (void*)2)
		mddev_put(mddev);
}

static int md_seq_show(struct seq_file *seq, void *v)
{
	struct mddev *mddev = v;
	sector_t sectors;
	struct md_rdev *rdev;

	if (v == (void*)1) {
		struct md_personality *pers;
		seq_printf(seq, "Personalities : ");
		spin_lock(&pers_lock);
		list_for_each_entry(pers, &pers_list, list)
			seq_printf(seq, "[%s] ", pers->name);

		spin_unlock(&pers_lock);
		seq_printf(seq, "\n");
		seq->poll_event = atomic_read(&md_event_count);
		return 0;
	}
	if (v == (void*)2) {
		status_unused(seq);
		return 0;
	}

	if (mddev_lock(mddev) < 0)
		return -EINTR;

	if (mddev->pers || mddev->raid_disks || !list_empty(&mddev->disks)) {
		seq_printf(seq, "%s : %sactive", mdname(mddev),
						mddev->pers ? "" : "in");
		if (mddev->pers) {
			if (mddev->ro==1)
				seq_printf(seq, " (read-only)");
			if (mddev->ro==2)
				seq_printf(seq, " (auto-read-only)");
			seq_printf(seq, " %s", mddev->pers->name);
		}

		sectors = 0;
		rdev_for_each(rdev, mddev) {
			char b[BDEVNAME_SIZE];
			seq_printf(seq, " %s[%d]",
				bdevname(rdev->bdev,b), rdev->desc_nr);
			if (test_bit(WriteMostly, &rdev->flags))
				seq_printf(seq, "(W)");
			if (test_bit(Faulty, &rdev->flags)) {
				seq_printf(seq, "(F)");
				continue;
			}
			if (rdev->raid_disk < 0)
				seq_printf(seq, "(S)"); /* spare */
			if (test_bit(Replacement, &rdev->flags))
				seq_printf(seq, "(R)");
			sectors += rdev->sectors;
		}

		if (!list_empty(&mddev->disks)) {
			if (mddev->pers)
				seq_printf(seq, "\n      %llu blocks",
					   (unsigned long long)
					   mddev->array_sectors / 2);
			else
				seq_printf(seq, "\n      %llu blocks",
					   (unsigned long long)sectors / 2);
		}
		if (mddev->persistent) {
			if (mddev->major_version != 0 ||
			    mddev->minor_version != 90) {
				seq_printf(seq," super %d.%d",
					   mddev->major_version,
					   mddev->minor_version);
			}
		} else if (mddev->external)
			seq_printf(seq, " super external:%s",
				   mddev->metadata_type);
		else
			seq_printf(seq, " super non-persistent");

		if (mddev->pers) {
			mddev->pers->status(seq, mddev);
	 		seq_printf(seq, "\n      ");
			if (mddev->pers->sync_request) {
				if (mddev->curr_resync > 2) {
					status_resync(seq, mddev);
					seq_printf(seq, "\n      ");
				} else if (mddev->curr_resync >= 1)
					seq_printf(seq, "\tresync=DELAYED\n      ");
				else if (mddev->recovery_cp < MaxSector)
					seq_printf(seq, "\tresync=PENDING\n      ");
			}
		} else
			seq_printf(seq, "\n       ");

		bitmap_status(seq, mddev->bitmap);

		seq_printf(seq, "\n");
	}
	mddev_unlock(mddev);
	
	return 0;
}

static const struct seq_operations md_seq_ops = {
	.start  = md_seq_start,
	.next   = md_seq_next,
	.stop   = md_seq_stop,
	.show   = md_seq_show,
};

static int md_seq_open(struct inode *inode, struct file *file)
{
	struct seq_file *seq;
	int error;

	error = seq_open(file, &md_seq_ops);
	if (error)
		return error;

	seq = file->private_data;
	seq->poll_event = atomic_read(&md_event_count);
	return error;
}

static unsigned int mdstat_poll(struct file *filp, poll_table *wait)
{
	struct seq_file *seq = filp->private_data;
	int mask;

	poll_wait(filp, &md_event_waiters, wait);

	/* always allow read */
	mask = POLLIN | POLLRDNORM;

	if (seq->poll_event != atomic_read(&md_event_count))
		mask |= POLLERR | POLLPRI;
	return mask;
}

static const struct file_operations md_seq_fops = {
	.owner		= THIS_MODULE,
	.open           = md_seq_open,
	.read           = seq_read,
	.llseek         = seq_lseek,
	.release	= seq_release_private,
	.poll		= mdstat_poll,
};

int register_md_personality(struct md_personality *p)
{
	spin_lock(&pers_lock);
	list_add_tail(&p->list, &pers_list);
	printk(KERN_INFO "md: %s personality registered for level %d\n", p->name, p->level);
	spin_unlock(&pers_lock);
	return 0;
}

int unregister_md_personality(struct md_personality *p)
{
	printk(KERN_INFO "md: %s personality unregistered\n", p->name);
	spin_lock(&pers_lock);
	list_del_init(&p->list);
	spin_unlock(&pers_lock);
	return 0;
}

static int is_mddev_idle(struct mddev *mddev, int init)
{
	struct md_rdev * rdev;
	int idle;
	int curr_events;

	idle = 1;
	rcu_read_lock();
	rdev_for_each_rcu(rdev, mddev) {
		struct gendisk *disk = rdev->bdev->bd_contains->bd_disk;
		curr_events = (int)part_stat_read(&disk->part0, sectors[0]) +
			      (int)part_stat_read(&disk->part0, sectors[1]) -
			      atomic_read(&disk->sync_io);
		/* sync IO will cause sync_io to increase before the disk_stats
		 * as sync_io is counted when a request starts, and
		 * disk_stats is counted when it completes.
		 * So resync activity will cause curr_events to be smaller than
		 * when there was no such activity.
		 * non-sync IO will cause disk_stat to increase without
		 * increasing sync_io so curr_events will (eventually)
		 * be larger than it was before.  Once it becomes
		 * substantially larger, the test below will cause
		 * the array to appear non-idle, and resync will slow
		 * down.
		 * If there is a lot of outstanding resync activity when
		 * we set last_event to curr_events, then all that activity
		 * completing might cause the array to appear non-idle
		 * and resync will be slowed down even though there might
		 * not have been non-resync activity.  This will only
		 * happen once though.  'last_events' will soon reflect
		 * the state where there is little or no outstanding
		 * resync requests, and further resync activity will
		 * always make curr_events less than last_events.
		 *
		 */
		if (init || curr_events - rdev->last_events > 64) {
			rdev->last_events = curr_events;
			idle = 0;
		}
	}
	rcu_read_unlock();
	return idle;
}

void md_done_sync(struct mddev *mddev, int blocks, int ok)
{
	/* another "blocks" (512byte) blocks have been synced */
	atomic_sub(blocks, &mddev->recovery_active);
	wake_up(&mddev->recovery_wait);
	if (!ok) {
		set_bit(MD_RECOVERY_INTR, &mddev->recovery);
		set_bit(MD_RECOVERY_ERROR, &mddev->recovery);
		md_wakeup_thread(mddev->thread);
		// stop recovery, signal do_sync ....
	}
}


/* md_write_start(mddev, bi)
 * If we need to update some array metadata (e.g. 'active' flag
 * in superblock) before writing, schedule a superblock update
 * and wait for it to complete.
 */
void md_write_start(struct mddev *mddev, struct bio *bi)
{
	int did_change = 0;
	if (bio_data_dir(bi) != WRITE)
		return;

	BUG_ON(mddev->ro == 1);
	if (mddev->ro == 2) {
		/* need to switch to read/write */
		mddev->ro = 0;
		set_bit(MD_RECOVERY_NEEDED, &mddev->recovery);
		md_wakeup_thread(mddev->thread);
		md_wakeup_thread(mddev->sync_thread);
		did_change = 1;
	}
	atomic_inc(&mddev->writes_pending);
	if (mddev->safemode == 1)
		mddev->safemode = 0;
	if (mddev->in_sync) {
		spin_lock_irq(&mddev->write_lock);
		if (mddev->in_sync) {
			mddev->in_sync = 0;
			set_bit(MD_CHANGE_CLEAN, &mddev->flags);
			set_bit(MD_CHANGE_PENDING, &mddev->flags);
			md_wakeup_thread(mddev->thread);
			did_change = 1;
		}
		spin_unlock_irq(&mddev->write_lock);
	}
	if (did_change)
		sysfs_notify_dirent_safe(mddev->sysfs_state);
	wait_event(mddev->sb_wait,
		   !test_bit(MD_CHANGE_PENDING, &mddev->flags));
}

void md_write_end(struct mddev *mddev)
{
	if (atomic_dec_and_test(&mddev->writes_pending)) {
		if (mddev->safemode == 2)
			md_wakeup_thread(mddev->thread);
		else if (mddev->safemode_delay)
			mod_timer(&mddev->safemode_timer, jiffies + mddev->safemode_delay);
	}
}

/* md_allow_write(mddev)
 * Calling this ensures that the array is marked 'active' so that writes
 * may proceed without blocking.  It is important to call this before
 * attempting a GFP_KERNEL allocation while holding the mddev lock.
 * Must be called with mddev_lock held.
 *
 * In the ->external case MD_CHANGE_CLEAN can not be cleared until mddev->lock
 * is dropped, so return -EAGAIN after notifying userspace.
 */
int md_allow_write(struct mddev *mddev)
{
	if (!mddev->pers)
		return 0;
	if (mddev->ro)
		return 0;
	if (!mddev->pers->sync_request)
		return 0;

	spin_lock_irq(&mddev->write_lock);
	if (mddev->in_sync) {
		mddev->in_sync = 0;
		set_bit(MD_CHANGE_CLEAN, &mddev->flags);
		set_bit(MD_CHANGE_PENDING, &mddev->flags);
		if (mddev->safemode_delay &&
		    mddev->safemode == 0)
			mddev->safemode = 1;
		spin_unlock_irq(&mddev->write_lock);
		md_update_sb(mddev, 0);
		sysfs_notify_dirent_safe(mddev->sysfs_state);
	} else
		spin_unlock_irq(&mddev->write_lock);

	if (test_bit(MD_CHANGE_PENDING, &mddev->flags))
		return -EAGAIN;
	else
		return 0;
}
EXPORT_SYMBOL_GPL(md_allow_write);

#define SYNC_MARKS	10
#define	SYNC_MARK_STEP	(3*HZ)
#define UPDATE_FREQUENCY (5*60*HZ)
void md_do_sync(struct md_thread *thread)
{
	struct mddev *mddev = thread->mddev;
	struct mddev *mddev2;
	unsigned int currspeed = 0,
		 window;
	sector_t max_sectors,j, io_sectors;
	unsigned long mark[SYNC_MARKS];
	unsigned long update_time;
	sector_t mark_cnt[SYNC_MARKS];
	int last_mark,m;
	struct list_head *tmp;
	sector_t last_check;
	int skipped = 0;
	struct md_rdev *rdev;
	char *desc, *action = NULL;
	struct blk_plug plug;

	/* just incase thread restarts... */
	if (test_bit(MD_RECOVERY_DONE, &mddev->recovery))
		return;
	if (mddev->ro) /* never try to sync a read-only array */
		return;

	if (test_bit(MD_RECOVERY_SYNC, &mddev->recovery)) {
		if (test_bit(MD_RECOVERY_CHECK, &mddev->recovery)) {
			desc = "data-check";
			action = "check";
		} else if (test_bit(MD_RECOVERY_REQUESTED, &mddev->recovery)) {
			desc = "requested-resync";
			action = "repair";
		} else
			desc = "resync";
	} else if (test_bit(MD_RECOVERY_RESHAPE, &mddev->recovery))
		desc = "reshape";
	else
		desc = "recovery";

	mddev->last_sync_action = action ?: desc;

	/* we overload curr_resync somewhat here.
	 * 0 == not engaged in resync at all
	 * 2 == checking that there is no conflict with another sync
	 * 1 == like 2, but have yielded to allow conflicting resync to
	 *		commense
	 * other == active in resync - this many blocks
	 *
	 * Before starting a resync we must have set curr_resync to
	 * 2, and then checked that every "conflicting" array has curr_resync
	 * less than ours.  When we find one that is the same or higher
	 * we wait on resync_wait.  To avoid deadlock, we reduce curr_resync
	 * to 1 if we choose to yield (based arbitrarily on address of mddev structure).
	 * This will mean we have to start checking from the beginning again.
	 *
	 */

	do {
		mddev->curr_resync = 2;

	try_again:
		if (test_bit(MD_RECOVERY_INTR, &mddev->recovery))
			goto skip;
		for_each_mddev(mddev2, tmp) {
			if (mddev2 == mddev)
				continue;
			if (!mddev->parallel_resync
			&&  mddev2->curr_resync
			&&  match_mddev_units(mddev, mddev2)) {
				DEFINE_WAIT(wq);
				if (mddev < mddev2 && mddev->curr_resync == 2) {
					/* arbitrarily yield */
					mddev->curr_resync = 1;
					wake_up(&resync_wait);
				}
				if (mddev > mddev2 && mddev->curr_resync == 1)
					/* no need to wait here, we can wait the next
					 * time 'round when curr_resync == 2
					 */
					continue;
				/* We need to wait 'interruptible' so as not to
				 * contribute to the load average, and not to
				 * be caught by 'softlockup'
				 */
				prepare_to_wait(&resync_wait, &wq, TASK_INTERRUPTIBLE);
				if (!test_bit(MD_RECOVERY_INTR, &mddev->recovery) &&
				    mddev2->curr_resync >= mddev->curr_resync) {
					printk(KERN_INFO "md: delaying %s of %s"
					       " until %s has finished (they"
					       " share one or more physical units)\n",
					       desc, mdname(mddev), mdname(mddev2));
					mddev_put(mddev2);
					if (signal_pending(current))
						flush_signals(current);
					schedule();
					finish_wait(&resync_wait, &wq);
					goto try_again;
				}
				finish_wait(&resync_wait, &wq);
			}
		}
	} while (mddev->curr_resync < 2);

	j = 0;
	if (test_bit(MD_RECOVERY_SYNC, &mddev->recovery)) {
		/* resync follows the size requested by the personality,
		 * which defaults to physical size, but can be virtual size
		 */
		max_sectors = mddev->resync_max_sectors;
		atomic64_set(&mddev->resync_mismatches, 0);
		/* we don't use the checkpoint if there's a bitmap */
		if (test_bit(MD_RECOVERY_REQUESTED, &mddev->recovery))
			j = mddev->resync_min;
		else if (!mddev->bitmap)
			j = mddev->recovery_cp;

	} else if (test_bit(MD_RECOVERY_RESHAPE, &mddev->recovery))
		max_sectors = mddev->resync_max_sectors;
	else {
		/* recovery follows the physical size of devices */
		max_sectors = mddev->dev_sectors;
		j = MaxSector;
		rcu_read_lock();
		rdev_for_each_rcu(rdev, mddev)
			if (rdev->raid_disk >= 0 &&
			    !test_bit(Faulty, &rdev->flags) &&
			    !test_bit(In_sync, &rdev->flags) &&
			    rdev->recovery_offset < j)
				j = rdev->recovery_offset;
		rcu_read_unlock();
	}

	printk(KERN_INFO "md: %s of RAID array %s\n", desc, mdname(mddev));
	printk(KERN_INFO "md: minimum _guaranteed_  speed:"
		" %d KB/sec/disk.\n", speed_min(mddev));
	printk(KERN_INFO "md: using maximum available idle IO bandwidth "
	       "(but not more than %d KB/sec) for %s.\n",
	       speed_max(mddev), desc);

	is_mddev_idle(mddev, 1); /* this initializes IO event counters */

	io_sectors = 0;
	for (m = 0; m < SYNC_MARKS; m++) {
		mark[m] = jiffies;
		mark_cnt[m] = io_sectors;
	}
	last_mark = 0;
	mddev->resync_mark = mark[last_mark];
	mddev->resync_mark_cnt = mark_cnt[last_mark];

	/*
	 * Tune reconstruction:
	 */
	window = 32*(PAGE_SIZE/512);
	printk(KERN_INFO "md: using %dk window, over a total of %lluk.\n",
		window/2, (unsigned long long)max_sectors/2);

	atomic_set(&mddev->recovery_active, 0);
	last_check = 0;

	if (j>2) {
		printk(KERN_INFO
		       "md: resuming %s of %s from checkpoint.\n",
		       desc, mdname(mddev));
		mddev->curr_resync = j;
	} else
		mddev->curr_resync = 3; /* no longer delayed */
	mddev->curr_resync_completed = j;
	sysfs_notify(&mddev->kobj, NULL, "sync_completed");
	md_new_event(mddev);
	update_time = jiffies;

	blk_start_plug(&plug);
	while (j < max_sectors) {
		sector_t sectors;

		skipped = 0;

		if (!test_bit(MD_RECOVERY_RESHAPE, &mddev->recovery) &&
		    ((mddev->curr_resync > mddev->curr_resync_completed &&
		      (mddev->curr_resync - mddev->curr_resync_completed)
		      > (max_sectors >> 4)) ||
		     time_after_eq(jiffies, update_time + UPDATE_FREQUENCY) ||
		     (j - mddev->curr_resync_completed)*2
		     >= mddev->resync_max - mddev->curr_resync_completed
			    )) {
			/* time to update curr_resync_completed */
			wait_event(mddev->recovery_wait,
				   atomic_read(&mddev->recovery_active) == 0);
			mddev->curr_resync_completed = j;
			if (test_bit(MD_RECOVERY_SYNC, &mddev->recovery) &&
			    j > mddev->recovery_cp)
				mddev->recovery_cp = j;
			update_time = jiffies;
			set_bit(MD_CHANGE_CLEAN, &mddev->flags);
			sysfs_notify(&mddev->kobj, NULL, "sync_completed");
		}

		while (j >= mddev->resync_max &&
		       !test_bit(MD_RECOVERY_INTR, &mddev->recovery)) {
			/* As this condition is controlled by user-space,
			 * we can block indefinitely, so use '_interruptible'
			 * to avoid triggering warnings.
			 */
			flush_signals(current); /* just in case */
			wait_event_interruptible(mddev->recovery_wait,
						 mddev->resync_max > j
						 || test_bit(MD_RECOVERY_INTR,
							     &mddev->recovery));
		}

		if (test_bit(MD_RECOVERY_INTR, &mddev->recovery))
			break;

		sectors = mddev->pers->sync_request(mddev, j, &skipped,
						  currspeed < speed_min(mddev));
		if (sectors == 0) {
			set_bit(MD_RECOVERY_INTR, &mddev->recovery);
			break;
		}

		if (!skipped) { /* actual IO requested */
			io_sectors += sectors;
			atomic_add(sectors, &mddev->recovery_active);
		}

		if (test_bit(MD_RECOVERY_INTR, &mddev->recovery))
			break;

		j += sectors;
		if (j > 2)
			mddev->curr_resync = j;
		mddev->curr_mark_cnt = io_sectors;
		if (last_check == 0)
			/* this is the earliest that rebuild will be
			 * visible in /proc/mdstat
			 */
			md_new_event(mddev);

		if (last_check + window > io_sectors || j == max_sectors)
			continue;

		last_check = io_sectors;
	repeat:
		if (time_after_eq(jiffies, mark[last_mark] + SYNC_MARK_STEP )) {
			/* step marks */
			int next = (last_mark+1) % SYNC_MARKS;

			mddev->resync_mark = mark[next];
			mddev->resync_mark_cnt = mark_cnt[next];
			mark[next] = jiffies;
			mark_cnt[next] = io_sectors - atomic_read(&mddev->recovery_active);
			last_mark = next;
		}

		if (test_bit(MD_RECOVERY_INTR, &mddev->recovery))
			break;

		/*
		 * this loop exits only if either when we are slower than
		 * the 'hard' speed limit, or the system was IO-idle for
		 * a jiffy.
		 * the system might be non-idle CPU-wise, but we only care
		 * about not overloading the IO subsystem. (things like an
		 * e2fsck being done on the RAID array should execute fast)
		 */
		cond_resched();

		currspeed = ((unsigned long)(io_sectors-mddev->resync_mark_cnt))/2
			/((jiffies-mddev->resync_mark)/HZ +1) +1;

		if (currspeed > speed_min(mddev)) {
			if ((currspeed > speed_max(mddev)) ||
					!is_mddev_idle(mddev, 0)) {
				msleep(500);
				goto repeat;
			}
		}
	}
	printk(KERN_INFO "md: %s: %s %s.\n",mdname(mddev), desc,
	       test_bit(MD_RECOVERY_INTR, &mddev->recovery)
	       ? "interrupted" : "done");
	/*
	 * this also signals 'finished resyncing' to md_stop
	 */
	blk_finish_plug(&plug);
	wait_event(mddev->recovery_wait, !atomic_read(&mddev->recovery_active));

	/* tell personality that we are finished */
	mddev->pers->sync_request(mddev, max_sectors, &skipped, 1);

	if (!test_bit(MD_RECOVERY_CHECK, &mddev->recovery) &&
	    mddev->curr_resync > 2) {
		if (test_bit(MD_RECOVERY_SYNC, &mddev->recovery)) {
			if (test_bit(MD_RECOVERY_INTR, &mddev->recovery)) {
				if (mddev->curr_resync >= mddev->recovery_cp) {
					printk(KERN_INFO
					       "md: checkpointing %s of %s.\n",
					       desc, mdname(mddev));
					if (test_bit(MD_RECOVERY_ERROR,
						&mddev->recovery))
						mddev->recovery_cp =
							mddev->curr_resync_completed;
					else
						mddev->recovery_cp =
							mddev->curr_resync;
				}
			} else
				mddev->recovery_cp = MaxSector;
		} else {
			if (!test_bit(MD_RECOVERY_INTR, &mddev->recovery))
				mddev->curr_resync = MaxSector;
			rcu_read_lock();
			rdev_for_each_rcu(rdev, mddev)
				if (rdev->raid_disk >= 0 &&
				    mddev->delta_disks >= 0 &&
				    !test_bit(Faulty, &rdev->flags) &&
				    !test_bit(In_sync, &rdev->flags) &&
				    rdev->recovery_offset < mddev->curr_resync)
					rdev->recovery_offset = mddev->curr_resync;
			rcu_read_unlock();
		}
	}
 skip:
	set_bit(MD_CHANGE_DEVS, &mddev->flags);

	if (!test_bit(MD_RECOVERY_INTR, &mddev->recovery)) {
		/* We completed so min/max setting can be forgotten if used. */
		if (test_bit(MD_RECOVERY_REQUESTED, &mddev->recovery))
			mddev->resync_min = 0;
		mddev->resync_max = MaxSector;
	} else if (test_bit(MD_RECOVERY_REQUESTED, &mddev->recovery))
		mddev->resync_min = mddev->curr_resync_completed;
	mddev->curr_resync = 0;
	wake_up(&resync_wait);
	set_bit(MD_RECOVERY_DONE, &mddev->recovery);
	md_wakeup_thread(mddev->thread);
	return;
}
EXPORT_SYMBOL_GPL(md_do_sync);

static int remove_and_add_spares(struct mddev *mddev,
				 struct md_rdev *this)
{
	struct md_rdev *rdev;
	int spares = 0;
	int removed = 0;

	rdev_for_each(rdev, mddev)
		if ((this == NULL || rdev == this) &&
		    rdev->raid_disk >= 0 &&
		    !test_bit(Blocked, &rdev->flags) &&
		    (test_bit(Faulty, &rdev->flags) ||
		     ! test_bit(In_sync, &rdev->flags)) &&
		    atomic_read(&rdev->nr_pending)==0) {
			if (mddev->pers->hot_remove_disk(
				    mddev, rdev) == 0) {
				sysfs_unlink_rdev(mddev, rdev);
				rdev->raid_disk = -1;
				removed++;
			}
		}
	if (removed && mddev->kobj.sd)
		sysfs_notify(&mddev->kobj, NULL, "degraded");

	if (this)
		goto no_add;

	rdev_for_each(rdev, mddev) {
		if (rdev->raid_disk >= 0 &&
		    !test_bit(In_sync, &rdev->flags) &&
		    !test_bit(Faulty, &rdev->flags))
			spares++;
		if (rdev->raid_disk >= 0)
			continue;
		if (test_bit(Faulty, &rdev->flags))
			continue;
		if (mddev->ro &&
		    ! (rdev->saved_raid_disk >= 0 &&
		       !test_bit(Bitmap_sync, &rdev->flags)))
			continue;

		rdev->recovery_offset = 0;
		if (mddev->pers->
		    hot_add_disk(mddev, rdev) == 0) {
			if (sysfs_link_rdev(mddev, rdev))
				/* failure here is OK */;
			spares++;
			md_new_event(mddev);
			set_bit(MD_CHANGE_DEVS, &mddev->flags);
		}
	}
no_add:
	if (removed)
		set_bit(MD_CHANGE_DEVS, &mddev->flags);
	return spares;
}

/*
 * This routine is regularly called by all per-raid-array threads to
 * deal with generic issues like resync and super-block update.
 * Raid personalities that don't have a thread (linear/raid0) do not
 * need this as they never do any recovery or update the superblock.
 *
 * It does not do any resync itself, but rather "forks" off other threads
 * to do that as needed.
 * When it is determined that resync is needed, we set MD_RECOVERY_RUNNING in
 * "->recovery" and create a thread at ->sync_thread.
 * When the thread finishes it sets MD_RECOVERY_DONE
 * and wakeups up this thread which will reap the thread and finish up.
 * This thread also removes any faulty devices (with nr_pending == 0).
 *
 * The overall approach is:
 *  1/ if the superblock needs updating, update it.
 *  2/ If a recovery thread is running, don't do anything else.
 *  3/ If recovery has finished, clean up, possibly marking spares active.
 *  4/ If there are any faulty devices, remove them.
 *  5/ If array is degraded, try to add spares devices
 *  6/ If array has spares or is not in-sync, start a resync thread.
 */
void md_check_recovery(struct mddev *mddev)
{
	if (mddev->suspended)
		return;

	if (mddev->bitmap)
		bitmap_daemon_work(mddev);

	if (signal_pending(current)) {
		if (mddev->pers->sync_request && !mddev->external) {
			printk(KERN_INFO "md: %s in immediate safe mode\n",
			       mdname(mddev));
			mddev->safemode = 2;
		}
		flush_signals(current);
	}

	if (mddev->ro && !test_bit(MD_RECOVERY_NEEDED, &mddev->recovery))
		return;
	if ( ! (
		(mddev->flags & MD_UPDATE_SB_FLAGS & ~ (1<<MD_CHANGE_PENDING)) ||
		test_bit(MD_RECOVERY_NEEDED, &mddev->recovery) ||
		test_bit(MD_RECOVERY_DONE, &mddev->recovery) ||
		(mddev->external == 0 && mddev->safemode == 1) ||
		(mddev->safemode == 2 && ! atomic_read(&mddev->writes_pending)
		 && !mddev->in_sync && mddev->recovery_cp == MaxSector)
		))
		return;

	if (mddev_trylock(mddev)) {
		int spares = 0;

		if (mddev->ro) {
			/* On a read-only array we can:
			 * - remove failed devices
			 * - add already-in_sync devices if the array itself
			 *   is in-sync.
			 * As we only add devices that are already in-sync,
			 * we can activate the spares immediately.
			 */
			remove_and_add_spares(mddev, NULL);
			/* There is no thread, but we need to call
			 * ->spare_active and clear saved_raid_disk
			 */
			md_reap_sync_thread(mddev);
			clear_bit(MD_RECOVERY_NEEDED, &mddev->recovery);
			goto unlock;
		}

		if (!mddev->external) {
			int did_change = 0;
			spin_lock_irq(&mddev->write_lock);
			if (mddev->safemode &&
			    !atomic_read(&mddev->writes_pending) &&
			    !mddev->in_sync &&
			    mddev->recovery_cp == MaxSector) {
				mddev->in_sync = 1;
				did_change = 1;
				set_bit(MD_CHANGE_CLEAN, &mddev->flags);
			}
			if (mddev->safemode == 1)
				mddev->safemode = 0;
			spin_unlock_irq(&mddev->write_lock);
			if (did_change)
				sysfs_notify_dirent_safe(mddev->sysfs_state);
		}

		if (mddev->flags & MD_UPDATE_SB_FLAGS)
			md_update_sb(mddev, 0);

		if (test_bit(MD_RECOVERY_RUNNING, &mddev->recovery) &&
		    !test_bit(MD_RECOVERY_DONE, &mddev->recovery)) {
			/* resync/recovery still happening */
			clear_bit(MD_RECOVERY_NEEDED, &mddev->recovery);
			goto unlock;
		}
		if (mddev->sync_thread) {
			md_reap_sync_thread(mddev);
			goto unlock;
		}
		/* Set RUNNING before clearing NEEDED to avoid
		 * any transients in the value of "sync_action".
		 */
		mddev->curr_resync_completed = 0;
		set_bit(MD_RECOVERY_RUNNING, &mddev->recovery);
		/* Clear some bits that don't mean anything, but
		 * might be left set
		 */
		clear_bit(MD_RECOVERY_INTR, &mddev->recovery);
		clear_bit(MD_RECOVERY_DONE, &mddev->recovery);

		if (!test_and_clear_bit(MD_RECOVERY_NEEDED, &mddev->recovery) ||
		    test_bit(MD_RECOVERY_FROZEN, &mddev->recovery))
			goto unlock;
		/* no recovery is running.
		 * remove any failed drives, then
		 * add spares if possible.
		 * Spares are also removed and re-added, to allow
		 * the personality to fail the re-add.
		 */

		if (mddev->reshape_position != MaxSector) {
			if (mddev->pers->check_reshape == NULL ||
			    mddev->pers->check_reshape(mddev) != 0)
				/* Cannot proceed */
				goto unlock;
			set_bit(MD_RECOVERY_RESHAPE, &mddev->recovery);
			clear_bit(MD_RECOVERY_RECOVER, &mddev->recovery);
		} else if ((spares = remove_and_add_spares(mddev, NULL))) {
			clear_bit(MD_RECOVERY_SYNC, &mddev->recovery);
			clear_bit(MD_RECOVERY_CHECK, &mddev->recovery);
			clear_bit(MD_RECOVERY_REQUESTED, &mddev->recovery);
			set_bit(MD_RECOVERY_RECOVER, &mddev->recovery);
		} else if (mddev->recovery_cp < MaxSector) {
			set_bit(MD_RECOVERY_SYNC, &mddev->recovery);
			clear_bit(MD_RECOVERY_RECOVER, &mddev->recovery);
		} else if (!test_bit(MD_RECOVERY_SYNC, &mddev->recovery))
			/* nothing to be done ... */
			goto unlock;

		if (mddev->pers->sync_request) {
			if (spares) {
				/* We are adding a device or devices to an array
				 * which has the bitmap stored on all devices.
				 * So make sure all bitmap pages get written
				 */
				bitmap_write_all(mddev->bitmap);
			}
			mddev->sync_thread = md_register_thread(md_do_sync,
								mddev,
								"resync");
			if (!mddev->sync_thread) {
				printk(KERN_ERR "%s: could not start resync"
					" thread...\n", 
					mdname(mddev));
				/* leave the spares where they are, it shouldn't hurt */
				clear_bit(MD_RECOVERY_RUNNING, &mddev->recovery);
				clear_bit(MD_RECOVERY_SYNC, &mddev->recovery);
				clear_bit(MD_RECOVERY_RESHAPE, &mddev->recovery);
				clear_bit(MD_RECOVERY_REQUESTED, &mddev->recovery);
				clear_bit(MD_RECOVERY_CHECK, &mddev->recovery);
			} else
				md_wakeup_thread(mddev->sync_thread);
			sysfs_notify_dirent_safe(mddev->sysfs_action);
			md_new_event(mddev);
		}
	unlock:
		wake_up(&mddev->sb_wait);

		if (!mddev->sync_thread) {
			clear_bit(MD_RECOVERY_RUNNING, &mddev->recovery);
			if (test_and_clear_bit(MD_RECOVERY_RECOVER,
					       &mddev->recovery))
				if (mddev->sysfs_action)
					sysfs_notify_dirent_safe(mddev->sysfs_action);
		}
		mddev_unlock(mddev);
	}
}

void md_reap_sync_thread(struct mddev *mddev)
{
	struct md_rdev *rdev;

	/* resync has finished, collect result */
	md_unregister_thread(&mddev->sync_thread);
	wake_up(&resync_wait);
	if (!test_bit(MD_RECOVERY_INTR, &mddev->recovery) &&
	    !test_bit(MD_RECOVERY_REQUESTED, &mddev->recovery)) {
		/* success...*/
		/* activate any spares */
		if (mddev->pers->spare_active(mddev)) {
			sysfs_notify(&mddev->kobj, NULL,
				     "degraded");
			set_bit(MD_CHANGE_DEVS, &mddev->flags);
		}
	}
	if (test_bit(MD_RECOVERY_RESHAPE, &mddev->recovery) &&
	    mddev->pers->finish_reshape)
		mddev->pers->finish_reshape(mddev);

	/* If array is no-longer degraded, then any saved_raid_disk
	 * information must be scrapped.  Also if any device is now
	 * In_sync we must scrape the saved_raid_disk for that device
	 * do the superblock for an incrementally recovered device
	 * written out.
	 */
	rdev_for_each(rdev, mddev)
		if (!mddev->degraded ||
		    test_bit(In_sync, &rdev->flags))
			rdev->saved_raid_disk = -1;

	md_update_sb(mddev, 1);
	clear_bit(MD_RECOVERY_RUNNING, &mddev->recovery);
	clear_bit(MD_RECOVERY_SYNC, &mddev->recovery);
	clear_bit(MD_RECOVERY_RESHAPE, &mddev->recovery);
	clear_bit(MD_RECOVERY_REQUESTED, &mddev->recovery);
	clear_bit(MD_RECOVERY_CHECK, &mddev->recovery);
	/* flag recovery needed just to double check */
	set_bit(MD_RECOVERY_NEEDED, &mddev->recovery);
	sysfs_notify_dirent_safe(mddev->sysfs_action);
	md_new_event(mddev);
	if (mddev->event_work.func)
		queue_work(md_misc_wq, &mddev->event_work);
}

void md_wait_for_blocked_rdev(struct md_rdev *rdev, struct mddev *mddev)
{
	sysfs_notify_dirent_safe(rdev->sysfs_state);
	wait_event_timeout(rdev->blocked_wait,
			   !test_bit(Blocked, &rdev->flags) &&
			   !test_bit(BlockedBadBlocks, &rdev->flags),
			   msecs_to_jiffies(5000));
	rdev_dec_pending(rdev, mddev);
}
EXPORT_SYMBOL(md_wait_for_blocked_rdev);

void md_finish_reshape(struct mddev *mddev)
{
	/* called be personality module when reshape completes. */
	struct md_rdev *rdev;

	rdev_for_each(rdev, mddev) {
		if (rdev->data_offset > rdev->new_data_offset)
			rdev->sectors += rdev->data_offset - rdev->new_data_offset;
		else
			rdev->sectors -= rdev->new_data_offset - rdev->data_offset;
		rdev->data_offset = rdev->new_data_offset;
	}
}
EXPORT_SYMBOL(md_finish_reshape);

/* Bad block management.
 * We can record which blocks on each device are 'bad' and so just
 * fail those blocks, or that stripe, rather than the whole device.
 * Entries in the bad-block table are 64bits wide.  This comprises:
 * Length of bad-range, in sectors: 0-511 for lengths 1-512
 * Start of bad-range, sector offset, 54 bits (allows 8 exbibytes)
 *  A 'shift' can be set so that larger blocks are tracked and
 *  consequently larger devices can be covered.
 * 'Acknowledged' flag - 1 bit. - the most significant bit.
 *
 * Locking of the bad-block table uses a seqlock so md_is_badblock
 * might need to retry if it is very unlucky.
 * We will sometimes want to check for bad blocks in a bi_end_io function,
 * so we use the write_seqlock_irq variant.
 *
 * When looking for a bad block we specify a range and want to
 * know if any block in the range is bad.  So we binary-search
 * to the last range that starts at-or-before the given endpoint,
 * (or "before the sector after the target range")
 * then see if it ends after the given start.
 * We return
 *  0 if there are no known bad blocks in the range
 *  1 if there are known bad block which are all acknowledged
 * -1 if there are bad blocks which have not yet been acknowledged in metadata.
 * plus the start/length of the first bad section we overlap.
 */
int md_is_badblock(struct badblocks *bb, sector_t s, int sectors,
		   sector_t *first_bad, int *bad_sectors)
{
	int hi;
	int lo;
	u64 *p = bb->page;
	int rv;
	sector_t target = s + sectors;
	unsigned seq;

	if (bb->shift > 0) {
		/* round the start down, and the end up */
		s >>= bb->shift;
		target += (1<<bb->shift) - 1;
		target >>= bb->shift;
		sectors = target - s;
	}
	/* 'target' is now the first block after the bad range */

retry:
	seq = read_seqbegin(&bb->lock);
	lo = 0;
	rv = 0;
	hi = bb->count;

	/* Binary search between lo and hi for 'target'
	 * i.e. for the last range that starts before 'target'
	 */
	/* INVARIANT: ranges before 'lo' and at-or-after 'hi'
	 * are known not to be the last range before target.
	 * VARIANT: hi-lo is the number of possible
	 * ranges, and decreases until it reaches 1
	 */
	while (hi - lo > 1) {
		int mid = (lo + hi) / 2;
		sector_t a = BB_OFFSET(p[mid]);
		if (a < target)
			/* This could still be the one, earlier ranges
			 * could not. */
			lo = mid;
		else
			/* This and later ranges are definitely out. */
			hi = mid;
	}
	/* 'lo' might be the last that started before target, but 'hi' isn't */
	if (hi > lo) {
		/* need to check all range that end after 's' to see if
		 * any are unacknowledged.
		 */
		while (lo >= 0 &&
		       BB_OFFSET(p[lo]) + BB_LEN(p[lo]) > s) {
			if (BB_OFFSET(p[lo]) < target) {
				/* starts before the end, and finishes after
				 * the start, so they must overlap
				 */
				if (rv != -1 && BB_ACK(p[lo]))
					rv = 1;
				else
					rv = -1;
				*first_bad = BB_OFFSET(p[lo]);
				*bad_sectors = BB_LEN(p[lo]);
			}
			lo--;
		}
	}

	if (read_seqretry(&bb->lock, seq))
		goto retry;

	return rv;
}
EXPORT_SYMBOL_GPL(md_is_badblock);

/*
 * Add a range of bad blocks to the table.
 * This might extend the table, or might contract it
 * if two adjacent ranges can be merged.
 * We binary-search to find the 'insertion' point, then
 * decide how best to handle it.
 */
static int md_set_badblocks(struct badblocks *bb, sector_t s, int sectors,
			    int acknowledged)
{
	u64 *p;
	int lo, hi;
	int rv = 1;
	unsigned long flags;

	if (bb->shift < 0)
		/* badblocks are disabled */
		return 0;

	if (bb->shift) {
		/* round the start down, and the end up */
		sector_t next = s + sectors;
		s >>= bb->shift;
		next += (1<<bb->shift) - 1;
		next >>= bb->shift;
		sectors = next - s;
	}

	write_seqlock_irqsave(&bb->lock, flags);

	p = bb->page;
	lo = 0;
	hi = bb->count;
	/* Find the last range that starts at-or-before 's' */
	while (hi - lo > 1) {
		int mid = (lo + hi) / 2;
		sector_t a = BB_OFFSET(p[mid]);
		if (a <= s)
			lo = mid;
		else
			hi = mid;
	}
	if (hi > lo && BB_OFFSET(p[lo]) > s)
		hi = lo;

	if (hi > lo) {
		/* we found a range that might merge with the start
		 * of our new range
		 */
		sector_t a = BB_OFFSET(p[lo]);
		sector_t e = a + BB_LEN(p[lo]);
		int ack = BB_ACK(p[lo]);
		if (e >= s) {
			/* Yes, we can merge with a previous range */
			if (s == a && s + sectors >= e)
				/* new range covers old */
				ack = acknowledged;
			else
				ack = ack && acknowledged;

			if (e < s + sectors)
				e = s + sectors;
			if (e - a <= BB_MAX_LEN) {
				p[lo] = BB_MAKE(a, e-a, ack);
				s = e;
			} else {
				/* does not all fit in one range,
				 * make p[lo] maximal
				 */
				if (BB_LEN(p[lo]) != BB_MAX_LEN)
					p[lo] = BB_MAKE(a, BB_MAX_LEN, ack);
				s = a + BB_MAX_LEN;
			}
			sectors = e - s;
		}
	}
	if (sectors && hi < bb->count) {
		/* 'hi' points to the first range that starts after 's'.
		 * Maybe we can merge with the start of that range */
		sector_t a = BB_OFFSET(p[hi]);
		sector_t e = a + BB_LEN(p[hi]);
		int ack = BB_ACK(p[hi]);
		if (a <= s + sectors) {
			/* merging is possible */
			if (e <= s + sectors) {
				/* full overlap */
				e = s + sectors;
				ack = acknowledged;
			} else
				ack = ack && acknowledged;

			a = s;
			if (e - a <= BB_MAX_LEN) {
				p[hi] = BB_MAKE(a, e-a, ack);
				s = e;
			} else {
				p[hi] = BB_MAKE(a, BB_MAX_LEN, ack);
				s = a + BB_MAX_LEN;
			}
			sectors = e - s;
			lo = hi;
			hi++;
		}
	}
	if (sectors == 0 && hi < bb->count) {
		/* we might be able to combine lo and hi */
		/* Note: 's' is at the end of 'lo' */
		sector_t a = BB_OFFSET(p[hi]);
		int lolen = BB_LEN(p[lo]);
		int hilen = BB_LEN(p[hi]);
		int newlen = lolen + hilen - (s - a);
		if (s >= a && newlen < BB_MAX_LEN) {
			/* yes, we can combine them */
			int ack = BB_ACK(p[lo]) && BB_ACK(p[hi]);
			p[lo] = BB_MAKE(BB_OFFSET(p[lo]), newlen, ack);
			memmove(p + hi, p + hi + 1,
				(bb->count - hi - 1) * 8);
			bb->count--;
		}
	}
	while (sectors) {
		/* didn't merge (it all).
		 * Need to add a range just before 'hi' */
		if (bb->count >= MD_MAX_BADBLOCKS) {
			/* No room for more */
			rv = 0;
			break;
		} else {
			int this_sectors = sectors;
			memmove(p + hi + 1, p + hi,
				(bb->count - hi) * 8);
			bb->count++;

			if (this_sectors > BB_MAX_LEN)
				this_sectors = BB_MAX_LEN;
			p[hi] = BB_MAKE(s, this_sectors, acknowledged);
			sectors -= this_sectors;
			s += this_sectors;
		}
	}

	bb->changed = 1;
	if (!acknowledged)
		bb->unacked_exist = 1;
	write_sequnlock_irqrestore(&bb->lock, flags);

	return rv;
}

int rdev_set_badblocks(struct md_rdev *rdev, sector_t s, int sectors,
		       int is_new)
{
	int rv;
	if (is_new)
		s += rdev->new_data_offset;
	else
		s += rdev->data_offset;
	rv = md_set_badblocks(&rdev->badblocks,
			      s, sectors, 0);
	if (rv) {
		/* Make sure they get written out promptly */
		sysfs_notify_dirent_safe(rdev->sysfs_state);
		set_bit(MD_CHANGE_CLEAN, &rdev->mddev->flags);
		md_wakeup_thread(rdev->mddev->thread);
	}
	return rv;
}
EXPORT_SYMBOL_GPL(rdev_set_badblocks);

/*
 * Remove a range of bad blocks from the table.
 * This may involve extending the table if we spilt a region,
 * but it must not fail.  So if the table becomes full, we just
 * drop the remove request.
 */
static int md_clear_badblocks(struct badblocks *bb, sector_t s, int sectors)
{
	u64 *p;
	int lo, hi;
	sector_t target = s + sectors;
	int rv = 0;

	if (bb->shift > 0) {
		/* When clearing we round the start up and the end down.
		 * This should not matter as the shift should align with
		 * the block size and no rounding should ever be needed.
		 * However it is better the think a block is bad when it
		 * isn't than to think a block is not bad when it is.
		 */
		s += (1<<bb->shift) - 1;
		s >>= bb->shift;
		target >>= bb->shift;
		sectors = target - s;
	}

	write_seqlock_irq(&bb->lock);

	p = bb->page;
	lo = 0;
	hi = bb->count;
	/* Find the last range that starts before 'target' */
	while (hi - lo > 1) {
		int mid = (lo + hi) / 2;
		sector_t a = BB_OFFSET(p[mid]);
		if (a < target)
			lo = mid;
		else
			hi = mid;
	}
	if (hi > lo) {
		/* p[lo] is the last range that could overlap the
		 * current range.  Earlier ranges could also overlap,
		 * but only this one can overlap the end of the range.
		 */
		if (BB_OFFSET(p[lo]) + BB_LEN(p[lo]) > target) {
			/* Partial overlap, leave the tail of this range */
			int ack = BB_ACK(p[lo]);
			sector_t a = BB_OFFSET(p[lo]);
			sector_t end = a + BB_LEN(p[lo]);

			if (a < s) {
				/* we need to split this range */
				if (bb->count >= MD_MAX_BADBLOCKS) {
					rv = 0;
					goto out;
				}
				memmove(p+lo+1, p+lo, (bb->count - lo) * 8);
				bb->count++;
				p[lo] = BB_MAKE(a, s-a, ack);
				lo++;
			}
			p[lo] = BB_MAKE(target, end - target, ack);
			/* there is no longer an overlap */
			hi = lo;
			lo--;
		}
		while (lo >= 0 &&
		       BB_OFFSET(p[lo]) + BB_LEN(p[lo]) > s) {
			/* This range does overlap */
			if (BB_OFFSET(p[lo]) < s) {
				/* Keep the early parts of this range. */
				int ack = BB_ACK(p[lo]);
				sector_t start = BB_OFFSET(p[lo]);
				p[lo] = BB_MAKE(start, s - start, ack);
				/* now low doesn't overlap, so.. */
				break;
			}
			lo--;
		}
		/* 'lo' is strictly before, 'hi' is strictly after,
		 * anything between needs to be discarded
		 */
		if (hi - lo > 1) {
			memmove(p+lo+1, p+hi, (bb->count - hi) * 8);
			bb->count -= (hi - lo - 1);
		}
	}

	bb->changed = 1;
out:
	write_sequnlock_irq(&bb->lock);
	return rv;
}

int rdev_clear_badblocks(struct md_rdev *rdev, sector_t s, int sectors,
			 int is_new)
{
	if (is_new)
		s += rdev->new_data_offset;
	else
		s += rdev->data_offset;
	return md_clear_badblocks(&rdev->badblocks,
				  s, sectors);
}
EXPORT_SYMBOL_GPL(rdev_clear_badblocks);

/*
 * Acknowledge all bad blocks in a list.
 * This only succeeds if ->changed is clear.  It is used by
 * in-kernel metadata updates
 */
void md_ack_all_badblocks(struct badblocks *bb)
{
	if (bb->page == NULL || bb->changed)
		/* no point even trying */
		return;
	write_seqlock_irq(&bb->lock);

	if (bb->changed == 0 && bb->unacked_exist) {
		u64 *p = bb->page;
		int i;
		for (i = 0; i < bb->count ; i++) {
			if (!BB_ACK(p[i])) {
				sector_t start = BB_OFFSET(p[i]);
				int len = BB_LEN(p[i]);
				p[i] = BB_MAKE(start, len, 1);
			}
		}
		bb->unacked_exist = 0;
	}
	write_sequnlock_irq(&bb->lock);
}
EXPORT_SYMBOL_GPL(md_ack_all_badblocks);

/* sysfs access to bad-blocks list.
 * We present two files.
 * 'bad-blocks' lists sector numbers and lengths of ranges that
 *    are recorded as bad.  The list is truncated to fit within
 *    the one-page limit of sysfs.
 *    Writing "sector length" to this file adds an acknowledged
 *    bad block list.
 * 'unacknowledged-bad-blocks' lists bad blocks that have not yet
 *    been acknowledged.  Writing to this file adds bad blocks
 *    without acknowledging them.  This is largely for testing.
 */

static ssize_t
badblocks_show(struct badblocks *bb, char *page, int unack)
{
	size_t len;
	int i;
	u64 *p = bb->page;
	unsigned seq;

	if (bb->shift < 0)
		return 0;

retry:
	seq = read_seqbegin(&bb->lock);

	len = 0;
	i = 0;

	while (len < PAGE_SIZE && i < bb->count) {
		sector_t s = BB_OFFSET(p[i]);
		unsigned int length = BB_LEN(p[i]);
		int ack = BB_ACK(p[i]);
		i++;

		if (unack && ack)
			continue;

		len += snprintf(page+len, PAGE_SIZE-len, "%llu %u\n",
				(unsigned long long)s << bb->shift,
				length << bb->shift);
	}
	if (unack && len == 0)
		bb->unacked_exist = 0;

	if (read_seqretry(&bb->lock, seq))
		goto retry;

	return len;
}

#define DO_DEBUG 1

static ssize_t
badblocks_store(struct badblocks *bb, const char *page, size_t len, int unack)
{
	unsigned long long sector;
	int length;
	char newline;
#ifdef DO_DEBUG
	/* Allow clearing via sysfs *only* for testing/debugging.
	 * Normally only a successful write may clear a badblock
	 */
	int clear = 0;
	if (page[0] == '-') {
		clear = 1;
		page++;
	}
#endif /* DO_DEBUG */

	switch (sscanf(page, "%llu %d%c", &sector, &length, &newline)) {
	case 3:
		if (newline != '\n')
			return -EINVAL;
	case 2:
		if (length <= 0)
			return -EINVAL;
		break;
	default:
		return -EINVAL;
	}

#ifdef DO_DEBUG
	if (clear) {
		md_clear_badblocks(bb, sector, length);
		return len;
	}
#endif /* DO_DEBUG */
	if (md_set_badblocks(bb, sector, length, !unack))
		return len;
	else
		return -ENOSPC;
}

static int md_notify_reboot(struct notifier_block *this,
			    unsigned long code, void *x)
{
	struct list_head *tmp;
	struct mddev *mddev;
	int need_delay = 0;

	for_each_mddev(mddev, tmp) {
		if (mddev_trylock(mddev)) {
			if (mddev->pers)
				__md_stop_writes(mddev);
			mddev->safemode = 2;
			mddev_unlock(mddev);
		}
		need_delay = 1;
	}
	/*
	 * certain more exotic SCSI devices are known to be
	 * volatile wrt too early system reboots. While the
	 * right place to handle this issue is the given
	 * driver, we do want to have a safe RAID driver ...
	 */
	if (need_delay)
		mdelay(1000*1);

	return NOTIFY_DONE;
}

static struct notifier_block md_notifier = {
	.notifier_call	= md_notify_reboot,
	.next		= NULL,
	.priority	= INT_MAX, /* before any real devices */
};

static void md_geninit(void)
{
	pr_debug("md: sizeof(mdp_super_t) = %d\n", (int)sizeof(mdp_super_t));

	proc_create("mdstat", S_IRUGO, NULL, &md_seq_fops);
}

static int __init md_init(void)
{
	int ret = -ENOMEM;

	md_wq = alloc_workqueue("md", WQ_MEM_RECLAIM, 0);
	if (!md_wq)
		goto err_wq;

	md_misc_wq = alloc_workqueue("md_misc", 0, 0);
	if (!md_misc_wq)
		goto err_misc_wq;

	if ((ret = register_blkdev(MD_MAJOR, "md")) < 0)
		goto err_md;

	if ((ret = register_blkdev(0, "mdp")) < 0)
		goto err_mdp;
	mdp_major = ret;

	blk_register_region(MKDEV(MD_MAJOR, 0), 1UL<<MINORBITS, THIS_MODULE,
			    md_probe, NULL, NULL);
	blk_register_region(MKDEV(mdp_major, 0), 1UL<<MINORBITS, THIS_MODULE,
			    md_probe, NULL, NULL);

	register_reboot_notifier(&md_notifier);
	raid_table_header = register_sysctl_table(raid_root_table);

	md_geninit();
	return 0;

err_mdp:
	unregister_blkdev(MD_MAJOR, "md");
err_md:
	destroy_workqueue(md_misc_wq);
err_misc_wq:
	destroy_workqueue(md_wq);
err_wq:
	return ret;
}

#ifndef MODULE

/*
 * Searches all registered partitions for autorun RAID arrays
 * at boot time.
 */

static LIST_HEAD(all_detected_devices);
struct detected_devices_node {
	struct list_head list;
	dev_t dev;
};

void md_autodetect_dev(dev_t dev)
{
	struct detected_devices_node *node_detected_dev;

	node_detected_dev = kzalloc(sizeof(*node_detected_dev), GFP_KERNEL);
	if (node_detected_dev) {
		node_detected_dev->dev = dev;
		list_add_tail(&node_detected_dev->list, &all_detected_devices);
	} else {
		printk(KERN_CRIT "md: md_autodetect_dev: kzalloc failed"
			", skipping dev(%d,%d)\n", MAJOR(dev), MINOR(dev));
	}
}


static void autostart_arrays(int part)
{
	struct md_rdev *rdev;
	struct detected_devices_node *node_detected_dev;
	dev_t dev;
	int i_scanned, i_passed;

	i_scanned = 0;
	i_passed = 0;

	printk(KERN_INFO "md: Autodetecting RAID arrays.\n");

	while (!list_empty(&all_detected_devices) && i_scanned < INT_MAX) {
		i_scanned++;
		node_detected_dev = list_entry(all_detected_devices.next,
					struct detected_devices_node, list);
		list_del(&node_detected_dev->list);
		dev = node_detected_dev->dev;
		kfree(node_detected_dev);
		rdev = md_import_device(dev,0, 90);
		if (IS_ERR(rdev))
			continue;

		if (test_bit(Faulty, &rdev->flags)) {
			MD_BUG();
			continue;
		}
		set_bit(AutoDetected, &rdev->flags);
		list_add(&rdev->same_set, &pending_raid_disks);
		i_passed++;
	}

	printk(KERN_INFO "md: Scanned %d and added %d devices.\n",
						i_scanned, i_passed);

	autorun_devices(part);
}

#endif /* !MODULE */

static __exit void md_exit(void)
{
	struct mddev *mddev;
	struct list_head *tmp;

	blk_unregister_region(MKDEV(MD_MAJOR,0), 1U << MINORBITS);
	blk_unregister_region(MKDEV(mdp_major,0), 1U << MINORBITS);

	unregister_blkdev(MD_MAJOR,"md");
	unregister_blkdev(mdp_major, "mdp");
	unregister_reboot_notifier(&md_notifier);
	unregister_sysctl_table(raid_table_header);
	remove_proc_entry("mdstat", NULL);
	for_each_mddev(mddev, tmp) {
		export_array(mddev);
		mddev->hold_active = 0;
	}
	destroy_workqueue(md_misc_wq);
	destroy_workqueue(md_wq);
}

subsys_initcall(md_init);
module_exit(md_exit)

static int get_ro(char *buffer, struct kernel_param *kp)
{
	return sprintf(buffer, "%d", start_readonly);
}
static int set_ro(const char *val, struct kernel_param *kp)
{
	char *e;
	int num = simple_strtoul(val, &e, 10);
	if (*val && (*e == '\0' || *e == '\n')) {
		start_readonly = num;
		return 0;
	}
	return -EINVAL;
}

module_param_call(start_ro, set_ro, get_ro, NULL, S_IRUSR|S_IWUSR);
module_param(start_dirty_degraded, int, S_IRUGO|S_IWUSR);

module_param_call(new_array, add_named_array, NULL, NULL, S_IWUSR);

EXPORT_SYMBOL(register_md_personality);
EXPORT_SYMBOL(unregister_md_personality);
EXPORT_SYMBOL(md_error);
EXPORT_SYMBOL(md_done_sync);
EXPORT_SYMBOL(md_write_start);
EXPORT_SYMBOL(md_write_end);
EXPORT_SYMBOL(md_register_thread);
EXPORT_SYMBOL(md_unregister_thread);
EXPORT_SYMBOL(md_wakeup_thread);
EXPORT_SYMBOL(md_check_recovery);
EXPORT_SYMBOL(md_reap_sync_thread);
MODULE_LICENSE("GPL");
MODULE_DESCRIPTION("MD RAID framework");
MODULE_ALIAS("md");
MODULE_ALIAS_BLOCKDEV_MAJOR(MD_MAJOR);<|MERGE_RESOLUTION|>--- conflicted
+++ resolved
@@ -5326,17 +5326,6 @@
 		err = -EBUSY;
 		goto out;
 	}
-<<<<<<< HEAD
-	if (bdev && !test_bit(MD_STILL_CLOSED, &mddev->flags)) {
-		/* Someone opened the device since we flushed it
-		 * so page cache could be dirty and it is too late
-		 * to flush.  So abort
-		 */
-		mutex_unlock(&mddev->open_mutex);
-		return -EBUSY;
-	}
-=======
->>>>>>> d8ec26d7
 	if (mddev->pers) {
 		__md_stop_writes(mddev);
 
@@ -5393,17 +5382,6 @@
 		}
 		return -EBUSY;
 	}
-<<<<<<< HEAD
-	if (bdev && !test_bit(MD_STILL_CLOSED, &mddev->flags)) {
-		/* Someone opened the device since we flushed it
-		 * so page cache could be dirty and it is too late
-		 * to flush.  So abort
-		 */
-		mutex_unlock(&mddev->open_mutex);
-		return -EBUSY;
-	}
-=======
->>>>>>> d8ec26d7
 	if (mddev->pers) {
 		if (mddev->ro)
 			set_disk_ro(disk, 0);
