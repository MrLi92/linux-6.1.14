// SPDX-License-Identifier: GPL-2.0
/*
 * Copyright (C) 2019 Pengutronix, Michael Tretter <kernel@pengutronix.de>
 *
 * Allegro DVT video encoder driver
 */

#include <linux/bits.h>
#include <linux/firmware.h>
#include <linux/gcd.h>
#include <linux/interrupt.h>
#include <linux/io.h>
#include <linux/kernel.h>
#include <linux/log2.h>
#include <linux/module.h>
#include <linux/of.h>
#include <linux/of_device.h>
#include <linux/platform_device.h>
#include <linux/regmap.h>
#include <linux/sizes.h>
#include <linux/slab.h>
#include <linux/videodev2.h>
#include <media/v4l2-ctrls.h>
#include <media/v4l2-device.h>
#include <media/v4l2-event.h>
#include <media/v4l2-ioctl.h>
#include <media/v4l2-mem2mem.h>
#include <media/videobuf2-dma-contig.h>
#include <media/videobuf2-v4l2.h>

#include "allegro-mail.h"
#include "nal-h264.h"

/*
 * Support up to 4k video streams. The hardware actually supports higher
 * resolutions, which are specified in PG252 June 6, 2018 (H.264/H.265 Video
 * Codec Unit v1.1) Chapter 3.
 */
#define ALLEGRO_WIDTH_MIN 128
#define ALLEGRO_WIDTH_DEFAULT 1920
#define ALLEGRO_WIDTH_MAX 3840
#define ALLEGRO_HEIGHT_MIN 64
#define ALLEGRO_HEIGHT_DEFAULT 1080
#define ALLEGRO_HEIGHT_MAX 2160

#define ALLEGRO_FRAMERATE_DEFAULT ((struct v4l2_fract) { 30, 1 })

#define ALLEGRO_GOP_SIZE_DEFAULT 25
#define ALLEGRO_GOP_SIZE_MAX 1000

/*
 * MCU Control Registers
 *
 * The Zynq UltraScale+ Devices Register Reference documents the registers
 * with an offset of 0x9000, which equals the size of the SRAM and one page
 * gap. The driver handles SRAM and registers separately and, therefore, is
 * oblivious of the offset.
 */
#define AL5_MCU_RESET                   0x0000
#define AL5_MCU_RESET_SOFT              BIT(0)
#define AL5_MCU_RESET_REGS              BIT(1)
#define AL5_MCU_RESET_MODE              0x0004
#define AL5_MCU_RESET_MODE_SLEEP        BIT(0)
#define AL5_MCU_RESET_MODE_HALT         BIT(1)
#define AL5_MCU_STA                     0x0008
#define AL5_MCU_STA_SLEEP               BIT(0)
#define AL5_MCU_WAKEUP                  0x000c

#define AL5_ICACHE_ADDR_OFFSET_MSB      0x0010
#define AL5_ICACHE_ADDR_OFFSET_LSB      0x0014
#define AL5_DCACHE_ADDR_OFFSET_MSB      0x0018
#define AL5_DCACHE_ADDR_OFFSET_LSB      0x001c

#define AL5_MCU_INTERRUPT               0x0100
#define AL5_ITC_CPU_IRQ_MSK             0x0104
#define AL5_ITC_CPU_IRQ_CLR             0x0108
#define AL5_ITC_CPU_IRQ_STA             0x010C
#define AL5_ITC_CPU_IRQ_STA_TRIGGERED   BIT(0)

#define AXI_ADDR_OFFSET_IP              0x0208

/*
 * The MCU accesses the system memory with a 2G offset compared to CPU
 * physical addresses.
 */
#define MCU_CACHE_OFFSET SZ_2G

/*
 * The driver needs to reserve some space at the beginning of capture buffers,
 * because it needs to write SPS/PPS NAL units. The encoder writes the actual
 * frame data after the offset.
 */
#define ENCODER_STREAM_OFFSET SZ_64

#define SIZE_MACROBLOCK 16

static int debug;
module_param(debug, int, 0644);
MODULE_PARM_DESC(debug, "Debug level (0-2)");

struct allegro_buffer {
	void *vaddr;
	dma_addr_t paddr;
	size_t size;
	struct list_head head;
};

struct allegro_channel;

struct allegro_mbox {
	unsigned int head;
	unsigned int tail;
	unsigned int data;
	size_t size;
	/* protect mailbox from simultaneous accesses */
	struct mutex lock;
};

struct allegro_dev {
	struct v4l2_device v4l2_dev;
	struct video_device video_dev;
	struct v4l2_m2m_dev *m2m_dev;
	struct platform_device *plat_dev;

	/* mutex protecting vb2_queue structure */
	struct mutex lock;

	struct regmap *regmap;
	struct regmap *sram;

	struct allegro_buffer firmware;
	struct allegro_buffer suballocator;

	struct completion init_complete;

	/* The mailbox interface */
	struct allegro_mbox mbox_command;
	struct allegro_mbox mbox_status;

	/*
	 * The downstream driver limits the users to 64 users, thus I can use
	 * a bitfield for the user_ids that are in use. See also user_id in
	 * struct allegro_channel.
	 */
	unsigned long channel_user_ids;
	struct list_head channels;
};

static struct regmap_config allegro_regmap_config = {
	.name = "regmap",
	.reg_bits = 32,
	.val_bits = 32,
	.reg_stride = 4,
	.max_register = 0xfff,
	.cache_type = REGCACHE_NONE,
};

static struct regmap_config allegro_sram_config = {
	.name = "sram",
	.reg_bits = 32,
	.val_bits = 32,
	.reg_stride = 4,
	.max_register = 0x7fff,
	.cache_type = REGCACHE_NONE,
};

enum allegro_state {
	ALLEGRO_STATE_ENCODING,
	ALLEGRO_STATE_DRAIN,
	ALLEGRO_STATE_WAIT_FOR_BUFFER,
	ALLEGRO_STATE_STOPPED,
};

#define fh_to_channel(__fh) container_of(__fh, struct allegro_channel, fh)

struct allegro_channel {
	struct allegro_dev *dev;
	struct v4l2_fh fh;
	struct v4l2_ctrl_handler ctrl_handler;

	unsigned int width;
	unsigned int height;
	unsigned int stride;
	struct v4l2_fract framerate;

	enum v4l2_colorspace colorspace;
	enum v4l2_ycbcr_encoding ycbcr_enc;
	enum v4l2_quantization quantization;
	enum v4l2_xfer_func xfer_func;

	u32 pixelformat;
	unsigned int sizeimage_raw;
	unsigned int osequence;

	u32 codec;
	enum v4l2_mpeg_video_h264_profile profile;
	enum v4l2_mpeg_video_h264_level level;
	unsigned int sizeimage_encoded;
	unsigned int csequence;

	bool frame_rc_enable;
	unsigned int bitrate;
	unsigned int bitrate_peak;
	unsigned int cpb_size;
	unsigned int gop_size;

	struct v4l2_ctrl *mpeg_video_h264_profile;
	struct v4l2_ctrl *mpeg_video_h264_level;
	struct v4l2_ctrl *mpeg_video_h264_i_frame_qp;
	struct v4l2_ctrl *mpeg_video_h264_max_qp;
	struct v4l2_ctrl *mpeg_video_h264_min_qp;
	struct v4l2_ctrl *mpeg_video_h264_p_frame_qp;
	struct v4l2_ctrl *mpeg_video_h264_b_frame_qp;
	struct v4l2_ctrl *mpeg_video_frame_rc_enable;
	struct { /* video bitrate mode control cluster */
		struct v4l2_ctrl *mpeg_video_bitrate_mode;
		struct v4l2_ctrl *mpeg_video_bitrate;
		struct v4l2_ctrl *mpeg_video_bitrate_peak;
	};
	struct v4l2_ctrl *mpeg_video_cpb_size;
	struct v4l2_ctrl *mpeg_video_gop_size;

	/* user_id is used to identify the channel during CREATE_CHANNEL */
	/* not sure, what to set here and if this is actually required */
	int user_id;
	/* channel_id is set by the mcu and used by all later commands */
	int mcu_channel_id;

	struct list_head buffers_reference;
	struct list_head buffers_intermediate;

	struct list_head source_shadow_list;
	struct list_head stream_shadow_list;
	/* protect shadow lists of buffers passed to firmware */
	struct mutex shadow_list_lock;

	struct list_head list;
	struct completion completion;

	unsigned int error;
	enum allegro_state state;
};

static inline int
allegro_set_state(struct allegro_channel *channel, enum allegro_state state)
{
	channel->state = state;

	return 0;
}

static inline enum allegro_state
allegro_get_state(struct allegro_channel *channel)
{
	return channel->state;
}

struct allegro_m2m_buffer {
	struct v4l2_m2m_buffer buf;
	struct list_head head;
};

#define to_allegro_m2m_buffer(__buf) \
	container_of(__buf, struct allegro_m2m_buffer, buf)

struct fw_info {
	unsigned int id;
	unsigned int id_codec;
	char *version;
	unsigned int mailbox_cmd;
	unsigned int mailbox_status;
	size_t mailbox_size;
	size_t suballocator_size;
};

static const struct fw_info supported_firmware[] = {
	{
		.id = 18296,
		.id_codec = 96272,
		.version = "v2018.2",
		.mailbox_cmd = 0x7800,
		.mailbox_status = 0x7c00,
		.mailbox_size = 0x400 - 0x8,
		.suballocator_size = SZ_16M,
	},
};

static inline u32 to_mcu_addr(struct allegro_dev *dev, dma_addr_t phys)
{
	if (upper_32_bits(phys) || (lower_32_bits(phys) & MCU_CACHE_OFFSET))
		v4l2_warn(&dev->v4l2_dev,
			  "address %pad is outside mcu window\n", &phys);

	return lower_32_bits(phys) | MCU_CACHE_OFFSET;
}

static inline u32 to_mcu_size(struct allegro_dev *dev, size_t size)
{
	return lower_32_bits(size);
}

<<<<<<< HEAD
static inline u32 to_codec_addr(struct allegro_dev *dev, dma_addr_t phys)
{
	if (upper_32_bits(phys))
		v4l2_warn(&dev->v4l2_dev,
			  "address %pad cannot be used by codec\n", &phys);
=======
	switch (type) {
	case MCU_MSG_TYPE_INIT:
		return "INIT";
	case MCU_MSG_TYPE_CREATE_CHANNEL:
		return "CREATE_CHANNEL";
	case MCU_MSG_TYPE_DESTROY_CHANNEL:
		return "DESTROY_CHANNEL";
	case MCU_MSG_TYPE_ENCODE_FRAME:
		return "ENCODE_FRAME";
	case MCU_MSG_TYPE_PUT_STREAM_BUFFER:
		return "PUT_STREAM_BUFFER";
	case MCU_MSG_TYPE_PUSH_BUFFER_INTERMEDIATE:
		return "PUSH_BUFFER_INTERMEDIATE";
	case MCU_MSG_TYPE_PUSH_BUFFER_REFERENCE:
		return "PUSH_BUFFER_REFERENCE";
	default:
		snprintf(buf, sizeof(buf), "(0x%04x)", type);
		return buf;
	}
}

struct mcu_msg_header {
	u16 length;		/* length of the body in bytes */
	u16 type;
} __attribute__ ((__packed__));

struct mcu_msg_init_request {
	struct mcu_msg_header header;
	u32 reserved0;		/* maybe a unused channel id */
	u32 suballoc_dma;
	u32 suballoc_size;
	s32 l2_cache[3];
} __attribute__ ((__packed__));

struct mcu_msg_init_response {
	struct mcu_msg_header header;
	u32 reserved0;
} __attribute__ ((__packed__));

struct mcu_msg_create_channel {
	struct mcu_msg_header header;
	u32 user_id;
	u16 width;
	u16 height;
	u32 format;
	u32 colorspace;
	u32 src_mode;
	u8 profile;
	u16 constraint_set_flags;
	s8 codec;
	u16 level;
	u16 tier;
	u32 sps_param;
	u32 pps_param;

	u32 enc_option;
#define AL_OPT_WPP			BIT(0)
#define AL_OPT_TILE			BIT(1)
#define AL_OPT_LF			BIT(2)
#define AL_OPT_LF_X_SLICE		BIT(3)
#define AL_OPT_LF_X_TILE		BIT(4)
#define AL_OPT_SCL_LST			BIT(5)
#define AL_OPT_CONST_INTRA_PRED		BIT(6)
#define AL_OPT_QP_TAB_RELATIVE		BIT(7)
#define AL_OPT_FIX_PREDICTOR		BIT(8)
#define AL_OPT_CUSTOM_LDA		BIT(9)
#define AL_OPT_ENABLE_AUTO_QP		BIT(10)
#define AL_OPT_ADAPT_AUTO_QP		BIT(11)
#define AL_OPT_TRANSFO_SKIP		BIT(13)
#define AL_OPT_FORCE_REC		BIT(15)
#define AL_OPT_FORCE_MV_OUT		BIT(16)
#define AL_OPT_FORCE_MV_CLIP		BIT(17)
#define AL_OPT_LOWLAT_SYNC		BIT(18)
#define AL_OPT_LOWLAT_INT		BIT(19)
#define AL_OPT_RDO_COST_MODE		BIT(20)

	s8 beta_offset;
	s8 tc_offset;
	u16 reserved10;
	u32 unknown11;
	u32 unknown12;
	u16 num_slices;
	u16 prefetch_auto;
	u32 prefetch_mem_offset;
	u32 prefetch_mem_size;
	u16 clip_hrz_range;
	u16 clip_vrt_range;
	u16 me_range[4];
	u8 max_cu_size;
	u8 min_cu_size;
	u8 max_tu_size;
	u8 min_tu_size;
	u8 max_transfo_depth_inter;
	u8 max_transfo_depth_intra;
	u16 reserved20;
	u32 entropy_mode;
	u32 wp_mode;

	/* rate control param */
	u32 rate_control_mode;
	u32 initial_rem_delay;
	u32 cpb_size;
	u16 framerate;
	u16 clk_ratio;
	u32 target_bitrate;
	u32 max_bitrate;
	u16 initial_qp;
	u16 min_qp;
	u16 max_qp;
	s16 ip_delta;
	s16 pb_delta;
	u16 golden_ref;
	u16 golden_delta;
	u16 golden_ref_frequency;
	u32 rate_control_option;

	/* gop param */
	u32 gop_ctrl_mode;
	u32 freq_ird;
	u32 freq_lt;
	u32 gdr_mode;
	u32 gop_length;
	u32 unknown39;

	u32 subframe_latency;
	u32 lda_control_mode;
} __attribute__ ((__packed__));

struct mcu_msg_create_channel_response {
	struct mcu_msg_header header;
	u32 channel_id;
	u32 user_id;
	u32 options;
	u32 num_core;
	u32 pps_param;
	u32 int_buffers_count;
	u32 int_buffers_size;
	u32 rec_buffers_count;
	u32 rec_buffers_size;
	u32 reserved;
	u32 error_code;
} __attribute__ ((__packed__));

struct mcu_msg_destroy_channel {
	struct mcu_msg_header header;
	u32 channel_id;
} __attribute__ ((__packed__));

struct mcu_msg_destroy_channel_response {
	struct mcu_msg_header header;
	u32 channel_id;
} __attribute__ ((__packed__));

struct mcu_msg_push_buffers_internal_buffer {
	u32 dma_addr;
	u32 mcu_addr;
	u32 size;
} __attribute__ ((__packed__));

struct mcu_msg_push_buffers_internal {
	struct mcu_msg_header header;
	u32 channel_id;
	struct mcu_msg_push_buffers_internal_buffer buffer[];
} __attribute__ ((__packed__));

struct mcu_msg_put_stream_buffer {
	struct mcu_msg_header header;
	u32 channel_id;
	u32 dma_addr;
	u32 mcu_addr;
	u32 size;
	u32 offset;
	u64 stream_id;
} __attribute__ ((__packed__));

struct mcu_msg_encode_frame {
	struct mcu_msg_header header;
	u32 channel_id;
	u32 reserved;

	u32 encoding_options;
#define AL_OPT_USE_QP_TABLE		BIT(0)
#define AL_OPT_FORCE_LOAD		BIT(1)
#define AL_OPT_USE_L2			BIT(2)
#define AL_OPT_DISABLE_INTRA		BIT(3)
#define AL_OPT_DEPENDENT_SLICES		BIT(4)

	s16 pps_qp;
	u16 padding;
	u64 user_param;
	u64 src_handle;
>>>>>>> e681bb28

	return lower_32_bits(phys);
}

static inline u64 ptr_to_u64(const void *ptr)
{
	return (uintptr_t)ptr;
}

/* Helper functions for channel and user operations */

static unsigned long allegro_next_user_id(struct allegro_dev *dev)
{
	if (dev->channel_user_ids == ~0UL)
		return -EBUSY;

	return ffz(dev->channel_user_ids);
}

static struct allegro_channel *
allegro_find_channel_by_user_id(struct allegro_dev *dev,
				unsigned int user_id)
{
	struct allegro_channel *channel;

	list_for_each_entry(channel, &dev->channels, list) {
		if (channel->user_id == user_id)
			return channel;
	}

	return ERR_PTR(-EINVAL);
}

static struct allegro_channel *
allegro_find_channel_by_channel_id(struct allegro_dev *dev,
				   unsigned int channel_id)
{
	struct allegro_channel *channel;

	list_for_each_entry(channel, &dev->channels, list) {
		if (channel->mcu_channel_id == channel_id)
			return channel;
	}

	return ERR_PTR(-EINVAL);
}

static inline bool channel_exists(struct allegro_channel *channel)
{
	return channel->mcu_channel_id != -1;
}

#define AL_ERROR			0x80
#define AL_ERR_INIT_FAILED		0x81
#define AL_ERR_NO_FRAME_DECODED		0x82
#define AL_ERR_RESOLUTION_CHANGE	0x85
#define AL_ERR_NO_MEMORY		0x87
#define AL_ERR_STREAM_OVERFLOW		0x88
#define AL_ERR_TOO_MANY_SLICES		0x89
#define AL_ERR_BUF_NOT_READY		0x8c
#define AL_ERR_NO_CHANNEL_AVAILABLE	0x8d
#define AL_ERR_RESOURCE_UNAVAILABLE	0x8e
#define AL_ERR_NOT_ENOUGH_CORES		0x8f
#define AL_ERR_REQUEST_MALFORMED	0x90
#define AL_ERR_CMD_NOT_ALLOWED		0x91
#define AL_ERR_INVALID_CMD_VALUE	0x92

static inline const char *allegro_err_to_string(unsigned int err)
{
	switch (err) {
	case AL_ERR_INIT_FAILED:
		return "initialization failed";
	case AL_ERR_NO_FRAME_DECODED:
		return "no frame decoded";
	case AL_ERR_RESOLUTION_CHANGE:
		return "resolution change";
	case AL_ERR_NO_MEMORY:
		return "out of memory";
	case AL_ERR_STREAM_OVERFLOW:
		return "stream buffer overflow";
	case AL_ERR_TOO_MANY_SLICES:
		return "too many slices";
	case AL_ERR_BUF_NOT_READY:
		return "buffer not ready";
	case AL_ERR_NO_CHANNEL_AVAILABLE:
		return "no channel available";
	case AL_ERR_RESOURCE_UNAVAILABLE:
		return "resource unavailable";
	case AL_ERR_NOT_ENOUGH_CORES:
		return "not enough cores";
	case AL_ERR_REQUEST_MALFORMED:
		return "request malformed";
	case AL_ERR_CMD_NOT_ALLOWED:
		return "command not allowed";
	case AL_ERR_INVALID_CMD_VALUE:
		return "invalid command value";
	case AL_ERROR:
	default:
		return "unknown error";
	}
}

static unsigned int estimate_stream_size(unsigned int width,
					 unsigned int height)
{
	unsigned int offset = ENCODER_STREAM_OFFSET;
	unsigned int num_blocks = DIV_ROUND_UP(width, SIZE_MACROBLOCK) *
					DIV_ROUND_UP(height, SIZE_MACROBLOCK);
	unsigned int pcm_size = SZ_256;
	unsigned int partition_table = SZ_256;

	return round_up(offset + num_blocks * pcm_size + partition_table, 32);
}

static enum v4l2_mpeg_video_h264_level
select_minimum_h264_level(unsigned int width, unsigned int height)
{
	unsigned int pic_width_in_mb = DIV_ROUND_UP(width, SIZE_MACROBLOCK);
	unsigned int frame_height_in_mb = DIV_ROUND_UP(height, SIZE_MACROBLOCK);
	unsigned int frame_size_in_mb = pic_width_in_mb * frame_height_in_mb;
	enum v4l2_mpeg_video_h264_level level = V4L2_MPEG_VIDEO_H264_LEVEL_4_0;

	/*
	 * The level limits are specified in Rec. ITU-T H.264 Annex A.3.1 and
	 * also specify limits regarding bit rate and CBP size. Only approximate
	 * the levels using the frame size.
	 *
	 * Level 5.1 allows up to 4k video resolution.
	 */
	if (frame_size_in_mb <= 99)
		level = V4L2_MPEG_VIDEO_H264_LEVEL_1_0;
	else if (frame_size_in_mb <= 396)
		level = V4L2_MPEG_VIDEO_H264_LEVEL_1_1;
	else if (frame_size_in_mb <= 792)
		level = V4L2_MPEG_VIDEO_H264_LEVEL_2_1;
	else if (frame_size_in_mb <= 1620)
		level = V4L2_MPEG_VIDEO_H264_LEVEL_2_2;
	else if (frame_size_in_mb <= 3600)
		level = V4L2_MPEG_VIDEO_H264_LEVEL_3_1;
	else if (frame_size_in_mb <= 5120)
		level = V4L2_MPEG_VIDEO_H264_LEVEL_3_2;
	else if (frame_size_in_mb <= 8192)
		level = V4L2_MPEG_VIDEO_H264_LEVEL_4_0;
	else if (frame_size_in_mb <= 8704)
		level = V4L2_MPEG_VIDEO_H264_LEVEL_4_2;
	else if (frame_size_in_mb <= 22080)
		level = V4L2_MPEG_VIDEO_H264_LEVEL_5_0;
	else
		level = V4L2_MPEG_VIDEO_H264_LEVEL_5_1;

	return level;
}

static unsigned int maximum_bitrate(enum v4l2_mpeg_video_h264_level level)
{
	switch (level) {
	case V4L2_MPEG_VIDEO_H264_LEVEL_1_0:
		return 64000;
	case V4L2_MPEG_VIDEO_H264_LEVEL_1B:
		return 128000;
	case V4L2_MPEG_VIDEO_H264_LEVEL_1_1:
		return 192000;
	case V4L2_MPEG_VIDEO_H264_LEVEL_1_2:
		return 384000;
	case V4L2_MPEG_VIDEO_H264_LEVEL_1_3:
		return 768000;
	case V4L2_MPEG_VIDEO_H264_LEVEL_2_0:
		return 2000000;
	case V4L2_MPEG_VIDEO_H264_LEVEL_2_1:
		return 4000000;
	case V4L2_MPEG_VIDEO_H264_LEVEL_2_2:
		return 4000000;
	case V4L2_MPEG_VIDEO_H264_LEVEL_3_0:
		return 10000000;
	case V4L2_MPEG_VIDEO_H264_LEVEL_3_1:
		return 14000000;
	case V4L2_MPEG_VIDEO_H264_LEVEL_3_2:
		return 20000000;
	case V4L2_MPEG_VIDEO_H264_LEVEL_4_0:
		return 20000000;
	case V4L2_MPEG_VIDEO_H264_LEVEL_4_1:
		return 50000000;
	case V4L2_MPEG_VIDEO_H264_LEVEL_4_2:
		return 50000000;
	case V4L2_MPEG_VIDEO_H264_LEVEL_5_0:
		return 135000000;
	case V4L2_MPEG_VIDEO_H264_LEVEL_5_1:
	default:
		return 240000000;
	}
}

static unsigned int maximum_cpb_size(enum v4l2_mpeg_video_h264_level level)
{
	switch (level) {
	case V4L2_MPEG_VIDEO_H264_LEVEL_1_0:
		return 175;
	case V4L2_MPEG_VIDEO_H264_LEVEL_1B:
		return 350;
	case V4L2_MPEG_VIDEO_H264_LEVEL_1_1:
		return 500;
	case V4L2_MPEG_VIDEO_H264_LEVEL_1_2:
		return 1000;
	case V4L2_MPEG_VIDEO_H264_LEVEL_1_3:
		return 2000;
	case V4L2_MPEG_VIDEO_H264_LEVEL_2_0:
		return 2000;
	case V4L2_MPEG_VIDEO_H264_LEVEL_2_1:
		return 4000;
	case V4L2_MPEG_VIDEO_H264_LEVEL_2_2:
		return 4000;
	case V4L2_MPEG_VIDEO_H264_LEVEL_3_0:
		return 10000;
	case V4L2_MPEG_VIDEO_H264_LEVEL_3_1:
		return 14000;
	case V4L2_MPEG_VIDEO_H264_LEVEL_3_2:
		return 20000;
	case V4L2_MPEG_VIDEO_H264_LEVEL_4_0:
		return 25000;
	case V4L2_MPEG_VIDEO_H264_LEVEL_4_1:
		return 62500;
	case V4L2_MPEG_VIDEO_H264_LEVEL_4_2:
		return 62500;
	case V4L2_MPEG_VIDEO_H264_LEVEL_5_0:
		return 135000;
	case V4L2_MPEG_VIDEO_H264_LEVEL_5_1:
	default:
		return 240000;
	}
}

static const struct fw_info *
allegro_get_firmware_info(struct allegro_dev *dev,
			  const struct firmware *fw,
			  const struct firmware *fw_codec)
{
	int i;
	unsigned int id = fw->size;
	unsigned int id_codec = fw_codec->size;

	for (i = 0; i < ARRAY_SIZE(supported_firmware); i++)
		if (supported_firmware[i].id == id &&
		    supported_firmware[i].id_codec == id_codec)
			return &supported_firmware[i];

	return NULL;
}

/*
 * Buffers that are used internally by the MCU.
 */

static int allegro_alloc_buffer(struct allegro_dev *dev,
				struct allegro_buffer *buffer, size_t size)
{
	buffer->vaddr = dma_alloc_coherent(&dev->plat_dev->dev, size,
					   &buffer->paddr, GFP_KERNEL);
	if (!buffer->vaddr)
		return -ENOMEM;
	buffer->size = size;

	return 0;
}

static void allegro_free_buffer(struct allegro_dev *dev,
				struct allegro_buffer *buffer)
{
	if (buffer->vaddr) {
		dma_free_coherent(&dev->plat_dev->dev, buffer->size,
				  buffer->vaddr, buffer->paddr);
		buffer->vaddr = NULL;
		buffer->size = 0;
	}
}

/*
 * Mailbox interface to send messages to the MCU.
 */

static int allegro_mbox_init(struct allegro_dev *dev,
			     struct allegro_mbox *mbox,
			     unsigned int base, size_t size)
{
	if (!mbox)
		return -EINVAL;

	mbox->head = base;
	mbox->tail = base + 0x4;
	mbox->data = base + 0x8;
	mbox->size = size;
	mutex_init(&mbox->lock);

	regmap_write(dev->sram, mbox->head, 0);
	regmap_write(dev->sram, mbox->tail, 0);

	return 0;
}

static int allegro_mbox_write(struct allegro_dev *dev,
			      struct allegro_mbox *mbox, void *src, size_t size)
{
	struct mcu_msg_header *header = src;
	unsigned int tail;
	size_t size_no_wrap;
	int err = 0;

	if (!src)
		return -EINVAL;

	if (size > mbox->size) {
		v4l2_err(&dev->v4l2_dev,
			 "message (%zu bytes) too large for mailbox (%zu bytes)\n",
			 size, mbox->size);
		return -EINVAL;
	}

	if (header->length != size - sizeof(*header)) {
		v4l2_err(&dev->v4l2_dev,
			 "invalid message length: %u bytes (expected %zu bytes)\n",
			 header->length, size - sizeof(*header));
		return -EINVAL;
	}

	v4l2_dbg(2, debug, &dev->v4l2_dev,
		 "write command message: type %s, body length %d\n",
		 msg_type_name(header->type), header->length);

	mutex_lock(&mbox->lock);
	regmap_read(dev->sram, mbox->tail, &tail);
	if (tail > mbox->size) {
		v4l2_err(&dev->v4l2_dev,
			 "invalid tail (0x%x): must be smaller than mailbox size (0x%zx)\n",
			 tail, mbox->size);
		err = -EIO;
		goto out;
	}
	size_no_wrap = min(size, mbox->size - (size_t)tail);
	regmap_bulk_write(dev->sram, mbox->data + tail, src, size_no_wrap / 4);
	regmap_bulk_write(dev->sram, mbox->data,
			  src + size_no_wrap, (size - size_no_wrap) / 4);
	regmap_write(dev->sram, mbox->tail, (tail + size) % mbox->size);

out:
	mutex_unlock(&mbox->lock);

	return err;
}

static ssize_t allegro_mbox_read(struct allegro_dev *dev,
				 struct allegro_mbox *mbox,
				 void *dst, size_t nbyte)
{
	struct mcu_msg_header *header;
	unsigned int head;
	ssize_t size;
	size_t body_no_wrap;

	regmap_read(dev->sram, mbox->head, &head);
	if (head > mbox->size) {
		v4l2_err(&dev->v4l2_dev,
			 "invalid head (0x%x): must be smaller than mailbox size (0x%zx)\n",
			 head, mbox->size);
		return -EIO;
	}

	/* Assume that the header does not wrap. */
	regmap_bulk_read(dev->sram, mbox->data + head,
			 dst, sizeof(*header) / 4);
	header = dst;
	size = header->length + sizeof(*header);
	if (size > mbox->size || size & 0x3) {
		v4l2_err(&dev->v4l2_dev,
			 "invalid message length: %zu bytes (maximum %zu bytes)\n",
			 header->length + sizeof(*header), mbox->size);
		return -EIO;
	}
	if (size > nbyte) {
		v4l2_err(&dev->v4l2_dev,
			 "destination buffer too small: %zu bytes (need %zu bytes)\n",
			 nbyte, size);
		return -EINVAL;
	}

	/*
	 * The message might wrap within the mailbox. If the message does not
	 * wrap, the first read will read the entire message, otherwise the
	 * first read will read message until the end of the mailbox and the
	 * second read will read the remaining bytes from the beginning of the
	 * mailbox.
	 *
	 * Skip the header, as was already read to get the size of the body.
	 */
	body_no_wrap = min((size_t)header->length,
			   (size_t)(mbox->size - (head + sizeof(*header))));
	regmap_bulk_read(dev->sram, mbox->data + head + sizeof(*header),
			 dst + sizeof(*header), body_no_wrap / 4);
	regmap_bulk_read(dev->sram, mbox->data,
			 dst + sizeof(*header) + body_no_wrap,
			 (header->length - body_no_wrap) / 4);

	regmap_write(dev->sram, mbox->head, (head + size) % mbox->size);

	v4l2_dbg(2, debug, &dev->v4l2_dev,
		 "read status message: type %s, body length %d\n",
		 msg_type_name(header->type), header->length);

	return size;
}

static void allegro_mcu_interrupt(struct allegro_dev *dev)
{
	regmap_write(dev->regmap, AL5_MCU_INTERRUPT, BIT(0));
}

static void allegro_mcu_send_init(struct allegro_dev *dev,
				  dma_addr_t suballoc_dma, size_t suballoc_size)
{
	struct mcu_msg_init_request msg;

	memset(&msg, 0, sizeof(msg));

	msg.header.type = MCU_MSG_TYPE_INIT;
	msg.header.length = sizeof(msg) - sizeof(msg.header);

	msg.suballoc_dma = to_mcu_addr(dev, suballoc_dma);
	msg.suballoc_size = to_mcu_size(dev, suballoc_size);

	/* disable L2 cache */
	msg.l2_cache[0] = -1;
	msg.l2_cache[1] = -1;
	msg.l2_cache[2] = -1;

	allegro_mbox_write(dev, &dev->mbox_command, &msg, sizeof(msg));
	allegro_mcu_interrupt(dev);
}

static u32 v4l2_pixelformat_to_mcu_format(u32 pixelformat)
{
	switch (pixelformat) {
	case V4L2_PIX_FMT_NV12:
		/* AL_420_8BITS: 0x100 -> NV12, 0x88 -> 8 bit */
		return 0x100 | 0x88;
	default:
		return -EINVAL;
	}
}

static u32 v4l2_colorspace_to_mcu_colorspace(enum v4l2_colorspace colorspace)
{
	switch (colorspace) {
	case V4L2_COLORSPACE_REC709:
		return 2;
	case V4L2_COLORSPACE_SMPTE170M:
		return 3;
	case V4L2_COLORSPACE_SMPTE240M:
		return 4;
	case V4L2_COLORSPACE_SRGB:
		return 7;
	default:
		/* UNKNOWN */
		return 0;
	}
}

static s8 v4l2_pixelformat_to_mcu_codec(u32 pixelformat)
{
	switch (pixelformat) {
	case V4L2_PIX_FMT_H264:
	default:
		return 1;
	}
}

static u8 v4l2_profile_to_mcu_profile(enum v4l2_mpeg_video_h264_profile profile)
{
	switch (profile) {
	case V4L2_MPEG_VIDEO_H264_PROFILE_BASELINE:
	default:
		return 66;
	}
}

static u16 v4l2_level_to_mcu_level(enum v4l2_mpeg_video_h264_level level)
{
	switch (level) {
	case V4L2_MPEG_VIDEO_H264_LEVEL_1_0:
		return 10;
	case V4L2_MPEG_VIDEO_H264_LEVEL_1_1:
		return 11;
	case V4L2_MPEG_VIDEO_H264_LEVEL_1_2:
		return 12;
	case V4L2_MPEG_VIDEO_H264_LEVEL_1_3:
		return 13;
	case V4L2_MPEG_VIDEO_H264_LEVEL_2_0:
		return 20;
	case V4L2_MPEG_VIDEO_H264_LEVEL_2_1:
		return 21;
	case V4L2_MPEG_VIDEO_H264_LEVEL_2_2:
		return 22;
	case V4L2_MPEG_VIDEO_H264_LEVEL_3_0:
		return 30;
	case V4L2_MPEG_VIDEO_H264_LEVEL_3_1:
		return 31;
	case V4L2_MPEG_VIDEO_H264_LEVEL_3_2:
		return 32;
	case V4L2_MPEG_VIDEO_H264_LEVEL_4_0:
		return 40;
	case V4L2_MPEG_VIDEO_H264_LEVEL_4_1:
		return 41;
	case V4L2_MPEG_VIDEO_H264_LEVEL_4_2:
		return 42;
	case V4L2_MPEG_VIDEO_H264_LEVEL_5_0:
		return 50;
	case V4L2_MPEG_VIDEO_H264_LEVEL_5_1:
	default:
		return 51;
	}
}

static u32
v4l2_bitrate_mode_to_mcu_mode(enum v4l2_mpeg_video_bitrate_mode mode)
{
	switch (mode) {
	case V4L2_MPEG_VIDEO_BITRATE_MODE_VBR:
		return 2;
	case V4L2_MPEG_VIDEO_BITRATE_MODE_CBR:
	default:
		return 1;
	}
}

static u32 v4l2_cpb_size_to_mcu(unsigned int cpb_size, unsigned int bitrate)
{
	unsigned int cpb_size_kbit;
	unsigned int bitrate_kbps;

	/*
	 * The mcu expects the CPB size in units of a 90 kHz clock, but the
	 * channel follows the V4L2_CID_MPEG_VIDEO_H264_CPB_SIZE and stores
	 * the CPB size in kilobytes.
	 */
	cpb_size_kbit = cpb_size * BITS_PER_BYTE;
	bitrate_kbps = bitrate / 1000;

	return (cpb_size_kbit * 90000) / bitrate_kbps;
}

static s16 get_qp_delta(int minuend, int subtrahend)
{
	if (minuend == subtrahend)
		return -1;
	else
		return minuend - subtrahend;
}

static int fill_create_channel_param(struct allegro_channel *channel,
				     struct create_channel_param *param)
{
	int i_frame_qp = v4l2_ctrl_g_ctrl(channel->mpeg_video_h264_i_frame_qp);
	int p_frame_qp = v4l2_ctrl_g_ctrl(channel->mpeg_video_h264_p_frame_qp);
	int b_frame_qp = v4l2_ctrl_g_ctrl(channel->mpeg_video_h264_b_frame_qp);
	int bitrate_mode = v4l2_ctrl_g_ctrl(channel->mpeg_video_bitrate_mode);

	param->width = channel->width;
	param->height = channel->height;
	param->format = v4l2_pixelformat_to_mcu_format(channel->pixelformat);
	param->colorspace =
		v4l2_colorspace_to_mcu_colorspace(channel->colorspace);
	param->src_mode = 0x0;
	param->profile = v4l2_profile_to_mcu_profile(channel->profile);
	param->constraint_set_flags = BIT(1);
	param->codec = v4l2_pixelformat_to_mcu_codec(channel->codec);
	param->level = v4l2_level_to_mcu_level(channel->level);
	param->tier = 0;
	param->sps_param = BIT(20) | 0x4a;
	param->pps_param = BIT(2);
	param->enc_option = AL_OPT_RDO_COST_MODE | AL_OPT_LF_X_TILE |
			    AL_OPT_LF_X_SLICE | AL_OPT_LF;
	param->beta_offset = -1;
	param->tc_offset = -1;
	param->num_slices = 1;
	param->me_range[0] = 8;
	param->me_range[1] = 8;
	param->me_range[2] = 16;
	param->me_range[3] = 16;
	param->max_cu_size = ilog2(SIZE_MACROBLOCK);
	param->min_cu_size = ilog2(8);
	param->max_tu_size = 2;
	param->min_tu_size = 2;
	param->max_transfo_depth_intra = 1;
	param->max_transfo_depth_inter = 1;

	param->prefetch_auto = 0;
	param->prefetch_mem_offset = 0;
	param->prefetch_mem_size = 0;

	param->rate_control_mode = channel->frame_rc_enable ?
		v4l2_bitrate_mode_to_mcu_mode(bitrate_mode) : 0;

	param->cpb_size = v4l2_cpb_size_to_mcu(channel->cpb_size,
					       channel->bitrate_peak);
	/* Shall be ]0;cpb_size in 90 kHz units]. Use maximum value. */
	param->initial_rem_delay = param->cpb_size;
	param->framerate = DIV_ROUND_UP(channel->framerate.numerator,
					channel->framerate.denominator);
	param->clk_ratio = channel->framerate.denominator == 1001 ? 1001 : 1000;
	param->target_bitrate = channel->bitrate;
	param->max_bitrate = channel->bitrate_peak;
	param->initial_qp = i_frame_qp;
	param->min_qp = v4l2_ctrl_g_ctrl(channel->mpeg_video_h264_min_qp);
	param->max_qp = v4l2_ctrl_g_ctrl(channel->mpeg_video_h264_max_qp);
	param->ip_delta = get_qp_delta(i_frame_qp, p_frame_qp);
	param->pb_delta = get_qp_delta(p_frame_qp, b_frame_qp);
	param->golden_ref = 0;
	param->golden_delta = 2;
	param->golden_ref_frequency = 10;
	param->rate_control_option = 0x00000000;

	param->gop_ctrl_mode = 0x00000000;
	param->freq_idr = channel->gop_size;
	param->freq_lt = 0;
	param->gdr_mode = 0x00000000;
	param->gop_length = channel->gop_size;
	param->subframe_latency = 0x00000000;

	return 0;
}

static int allegro_mcu_send_create_channel(struct allegro_dev *dev,
					   struct allegro_channel *channel)
{
	struct mcu_msg_create_channel msg;

	memset(&msg, 0, sizeof(msg));

	msg.header.type = MCU_MSG_TYPE_CREATE_CHANNEL;
	msg.header.length = sizeof(msg) - sizeof(msg.header);

	msg.user_id = channel->user_id;

	fill_create_channel_param(channel, &msg.param);

	allegro_mbox_write(dev, &dev->mbox_command, &msg, sizeof(msg));
	allegro_mcu_interrupt(dev);

	return 0;
}

static int allegro_mcu_send_destroy_channel(struct allegro_dev *dev,
					    struct allegro_channel *channel)
{
	struct mcu_msg_destroy_channel msg;

	memset(&msg, 0, sizeof(msg));

	msg.header.type = MCU_MSG_TYPE_DESTROY_CHANNEL;
	msg.header.length = sizeof(msg) - sizeof(msg.header);

	msg.channel_id = channel->mcu_channel_id;

	allegro_mbox_write(dev, &dev->mbox_command, &msg, sizeof(msg));
	allegro_mcu_interrupt(dev);

	return 0;
}

static int allegro_mcu_send_put_stream_buffer(struct allegro_dev *dev,
					      struct allegro_channel *channel,
					      dma_addr_t paddr,
					      unsigned long size,
					      u64 stream_id)
{
	struct mcu_msg_put_stream_buffer msg;

	memset(&msg, 0, sizeof(msg));

	msg.header.type = MCU_MSG_TYPE_PUT_STREAM_BUFFER;
	msg.header.length = sizeof(msg) - sizeof(msg.header);

	msg.channel_id = channel->mcu_channel_id;
	msg.dma_addr = to_codec_addr(dev, paddr);
	msg.mcu_addr = to_mcu_addr(dev, paddr);
	msg.size = size;
	msg.offset = ENCODER_STREAM_OFFSET;
	/* copied to mcu_msg_encode_frame_response */
	msg.stream_id = stream_id;

	allegro_mbox_write(dev, &dev->mbox_command, &msg, sizeof(msg));
	allegro_mcu_interrupt(dev);

	return 0;
}

static int allegro_mcu_send_encode_frame(struct allegro_dev *dev,
					 struct allegro_channel *channel,
					 dma_addr_t src_y, dma_addr_t src_uv,
					 u64 src_handle)
{
	struct mcu_msg_encode_frame msg;

	memset(&msg, 0, sizeof(msg));

	msg.header.type = MCU_MSG_TYPE_ENCODE_FRAME;
	msg.header.length = sizeof(msg) - sizeof(msg.header);

	msg.channel_id = channel->mcu_channel_id;
	msg.encoding_options = AL_OPT_FORCE_LOAD;
	msg.pps_qp = 26; /* qp are relative to 26 */
	msg.user_param = 0; /* copied to mcu_msg_encode_frame_response */
	/* src_handle is copied to mcu_msg_encode_frame_response */
	msg.src_handle = src_handle;
	msg.src_y = to_codec_addr(dev, src_y);
	msg.src_uv = to_codec_addr(dev, src_uv);
	msg.stride = channel->stride;
	msg.ep2 = 0x0;
	msg.ep2_v = to_mcu_addr(dev, msg.ep2);

	allegro_mbox_write(dev, &dev->mbox_command, &msg, sizeof(msg));
	allegro_mcu_interrupt(dev);

	return 0;
}

static int allegro_mcu_wait_for_init_timeout(struct allegro_dev *dev,
					     unsigned long timeout_ms)
{
	unsigned long tmo;

	tmo = wait_for_completion_timeout(&dev->init_complete,
					  msecs_to_jiffies(timeout_ms));
	if (tmo == 0)
		return -ETIMEDOUT;

	reinit_completion(&dev->init_complete);
	return 0;
}

static int allegro_mcu_push_buffer_internal(struct allegro_channel *channel,
					    enum mcu_msg_type type)
{
	struct allegro_dev *dev = channel->dev;
	struct mcu_msg_push_buffers_internal *msg;
	struct mcu_msg_push_buffers_internal_buffer *buffer;
	unsigned int num_buffers = 0;
	size_t size;
	struct allegro_buffer *al_buffer;
	struct list_head *list;
	int err;

	switch (type) {
	case MCU_MSG_TYPE_PUSH_BUFFER_REFERENCE:
		list = &channel->buffers_reference;
		break;
	case MCU_MSG_TYPE_PUSH_BUFFER_INTERMEDIATE:
		list = &channel->buffers_intermediate;
		break;
	default:
		return -EINVAL;
	}

	list_for_each_entry(al_buffer, list, head)
		num_buffers++;
	size = struct_size(msg, buffer, num_buffers);

	msg = kmalloc(size, GFP_KERNEL);
	if (!msg)
		return -ENOMEM;

	msg->header.length = size - sizeof(msg->header);
	msg->header.type = type;
	msg->channel_id = channel->mcu_channel_id;

	buffer = msg->buffer;
	list_for_each_entry(al_buffer, list, head) {
		buffer->dma_addr = to_codec_addr(dev, al_buffer->paddr);
		buffer->mcu_addr = to_mcu_addr(dev, al_buffer->paddr);
		buffer->size = to_mcu_size(dev, al_buffer->size);
		buffer++;
	}

	err = allegro_mbox_write(dev, &dev->mbox_command, msg, size);
	if (err)
		goto out;
	allegro_mcu_interrupt(dev);

out:
	kfree(msg);
	return err;
}

static int allegro_mcu_push_buffer_intermediate(struct allegro_channel *channel)
{
	enum mcu_msg_type type = MCU_MSG_TYPE_PUSH_BUFFER_INTERMEDIATE;

	return allegro_mcu_push_buffer_internal(channel, type);
}

static int allegro_mcu_push_buffer_reference(struct allegro_channel *channel)
{
	enum mcu_msg_type type = MCU_MSG_TYPE_PUSH_BUFFER_REFERENCE;

	return allegro_mcu_push_buffer_internal(channel, type);
}

static int allocate_buffers_internal(struct allegro_channel *channel,
				     struct list_head *list,
				     size_t n, size_t size)
{
	struct allegro_dev *dev = channel->dev;
	unsigned int i;
	int err;
	struct allegro_buffer *buffer, *tmp;

	for (i = 0; i < n; i++) {
		buffer = kmalloc(sizeof(*buffer), GFP_KERNEL);
		if (!buffer) {
			err = -ENOMEM;
			goto err;
		}
		INIT_LIST_HEAD(&buffer->head);

		err = allegro_alloc_buffer(dev, buffer, size);
		if (err)
			goto err;
		list_add(&buffer->head, list);
	}

	return 0;

err:
	list_for_each_entry_safe(buffer, tmp, list, head) {
		list_del(&buffer->head);
		allegro_free_buffer(dev, buffer);
		kfree(buffer);
	}
	return err;
}

static void destroy_buffers_internal(struct allegro_channel *channel,
				     struct list_head *list)
{
	struct allegro_dev *dev = channel->dev;
	struct allegro_buffer *buffer, *tmp;

	list_for_each_entry_safe(buffer, tmp, list, head) {
		list_del(&buffer->head);
		allegro_free_buffer(dev, buffer);
		kfree(buffer);
	}
}

static void destroy_reference_buffers(struct allegro_channel *channel)
{
	return destroy_buffers_internal(channel, &channel->buffers_reference);
}

static void destroy_intermediate_buffers(struct allegro_channel *channel)
{
	return destroy_buffers_internal(channel,
					&channel->buffers_intermediate);
}

static int allocate_intermediate_buffers(struct allegro_channel *channel,
					 size_t n, size_t size)
{
	return allocate_buffers_internal(channel,
					 &channel->buffers_intermediate,
					 n, size);
}

static int allocate_reference_buffers(struct allegro_channel *channel,
				      size_t n, size_t size)
{
	return allocate_buffers_internal(channel,
					 &channel->buffers_reference,
					 n, PAGE_ALIGN(size));
}

static ssize_t allegro_h264_write_sps(struct allegro_channel *channel,
				      void *dest, size_t n)
{
	struct allegro_dev *dev = channel->dev;
	struct nal_h264_sps *sps;
	ssize_t size;
	unsigned int size_mb = SIZE_MACROBLOCK;
	/* Calculation of crop units in Rec. ITU-T H.264 (04/2017) p. 76 */
	unsigned int crop_unit_x = 2;
	unsigned int crop_unit_y = 2;

	sps = kzalloc(sizeof(*sps), GFP_KERNEL);
	if (!sps)
		return -ENOMEM;

	sps->profile_idc = nal_h264_profile_from_v4l2(channel->profile);
	sps->constraint_set0_flag = 0;
	sps->constraint_set1_flag = 1;
	sps->constraint_set2_flag = 0;
	sps->constraint_set3_flag = 0;
	sps->constraint_set4_flag = 0;
	sps->constraint_set5_flag = 0;
	sps->level_idc = nal_h264_level_from_v4l2(channel->level);
	sps->seq_parameter_set_id = 0;
	sps->log2_max_frame_num_minus4 = 0;
	sps->pic_order_cnt_type = 0;
	sps->log2_max_pic_order_cnt_lsb_minus4 = 6;
	sps->max_num_ref_frames = 3;
	sps->gaps_in_frame_num_value_allowed_flag = 0;
	sps->pic_width_in_mbs_minus1 =
		DIV_ROUND_UP(channel->width, size_mb) - 1;
	sps->pic_height_in_map_units_minus1 =
		DIV_ROUND_UP(channel->height, size_mb) - 1;
	sps->frame_mbs_only_flag = 1;
	sps->mb_adaptive_frame_field_flag = 0;
	sps->direct_8x8_inference_flag = 1;
	sps->frame_cropping_flag =
		(channel->width % size_mb) || (channel->height % size_mb);
	if (sps->frame_cropping_flag) {
		sps->crop_left = 0;
		sps->crop_right = (round_up(channel->width, size_mb) - channel->width) / crop_unit_x;
		sps->crop_top = 0;
		sps->crop_bottom = (round_up(channel->height, size_mb) - channel->height) / crop_unit_y;
	}
	sps->vui_parameters_present_flag = 1;
	sps->vui.aspect_ratio_info_present_flag = 0;
	sps->vui.overscan_info_present_flag = 0;
	sps->vui.video_signal_type_present_flag = 1;
	sps->vui.video_format = 1;
	sps->vui.video_full_range_flag = 0;
	sps->vui.colour_description_present_flag = 1;
	sps->vui.colour_primaries = 5;
	sps->vui.transfer_characteristics = 5;
	sps->vui.matrix_coefficients = 5;
	sps->vui.chroma_loc_info_present_flag = 1;
	sps->vui.chroma_sample_loc_type_top_field = 0;
	sps->vui.chroma_sample_loc_type_bottom_field = 0;

	sps->vui.timing_info_present_flag = 1;
	sps->vui.num_units_in_tick = channel->framerate.denominator;
	sps->vui.time_scale = 2 * channel->framerate.numerator;

	sps->vui.fixed_frame_rate_flag = 1;
	sps->vui.nal_hrd_parameters_present_flag = 0;
	sps->vui.vcl_hrd_parameters_present_flag = 1;
	sps->vui.vcl_hrd_parameters.cpb_cnt_minus1 = 0;
	sps->vui.vcl_hrd_parameters.bit_rate_scale = 0;
	sps->vui.vcl_hrd_parameters.cpb_size_scale = 1;
	/* See Rec. ITU-T H.264 (04/2017) p. 410 E-53 */
	sps->vui.vcl_hrd_parameters.bit_rate_value_minus1[0] =
		channel->bitrate_peak / (1 << (6 + sps->vui.vcl_hrd_parameters.bit_rate_scale)) - 1;
	/* See Rec. ITU-T H.264 (04/2017) p. 410 E-54 */
	sps->vui.vcl_hrd_parameters.cpb_size_value_minus1[0] =
		(channel->cpb_size * 1000) / (1 << (4 + sps->vui.vcl_hrd_parameters.cpb_size_scale)) - 1;
	sps->vui.vcl_hrd_parameters.cbr_flag[0] =
		!v4l2_ctrl_g_ctrl(channel->mpeg_video_frame_rc_enable);
	sps->vui.vcl_hrd_parameters.initial_cpb_removal_delay_length_minus1 = 31;
	sps->vui.vcl_hrd_parameters.cpb_removal_delay_length_minus1 = 31;
	sps->vui.vcl_hrd_parameters.dpb_output_delay_length_minus1 = 31;
	sps->vui.vcl_hrd_parameters.time_offset_length = 0;
	sps->vui.low_delay_hrd_flag = 0;
	sps->vui.pic_struct_present_flag = 1;
	sps->vui.bitstream_restriction_flag = 0;

	size = nal_h264_write_sps(&dev->plat_dev->dev, dest, n, sps);

	kfree(sps);

	return size;
}

static ssize_t allegro_h264_write_pps(struct allegro_channel *channel,
				      void *dest, size_t n)
{
	struct allegro_dev *dev = channel->dev;
	struct nal_h264_pps *pps;
	ssize_t size;

	pps = kzalloc(sizeof(*pps), GFP_KERNEL);
	if (!pps)
		return -ENOMEM;

	pps->pic_parameter_set_id = 0;
	pps->seq_parameter_set_id = 0;
	pps->entropy_coding_mode_flag = 0;
	pps->bottom_field_pic_order_in_frame_present_flag = 0;
	pps->num_slice_groups_minus1 = 0;
	pps->num_ref_idx_l0_default_active_minus1 = 2;
	pps->num_ref_idx_l1_default_active_minus1 = 2;
	pps->weighted_pred_flag = 0;
	pps->weighted_bipred_idc = 0;
	pps->pic_init_qp_minus26 = 0;
	pps->pic_init_qs_minus26 = 0;
	pps->chroma_qp_index_offset = 0;
	pps->deblocking_filter_control_present_flag = 1;
	pps->constrained_intra_pred_flag = 0;
	pps->redundant_pic_cnt_present_flag = 0;
	pps->transform_8x8_mode_flag = 0;
	pps->pic_scaling_matrix_present_flag = 0;
	pps->second_chroma_qp_index_offset = 0;

	size = nal_h264_write_pps(&dev->plat_dev->dev, dest, n, pps);

	kfree(pps);

	return size;
}

static bool allegro_channel_is_at_eos(struct allegro_channel *channel)
{
	bool is_at_eos = false;

	switch (allegro_get_state(channel)) {
	case ALLEGRO_STATE_STOPPED:
		is_at_eos = true;
		break;
	case ALLEGRO_STATE_DRAIN:
	case ALLEGRO_STATE_WAIT_FOR_BUFFER:
		mutex_lock(&channel->shadow_list_lock);
		if (v4l2_m2m_num_src_bufs_ready(channel->fh.m2m_ctx) == 0 &&
		    list_empty(&channel->source_shadow_list))
			is_at_eos = true;
		mutex_unlock(&channel->shadow_list_lock);
		break;
	default:
		break;
	}

	return is_at_eos;
}

static void allegro_channel_buf_done(struct allegro_channel *channel,
				     struct vb2_v4l2_buffer *buf,
				     enum vb2_buffer_state state)
{
	const struct v4l2_event eos_event = {
		.type = V4L2_EVENT_EOS
	};

	if (allegro_channel_is_at_eos(channel)) {
		buf->flags |= V4L2_BUF_FLAG_LAST;
		v4l2_event_queue_fh(&channel->fh, &eos_event);

		allegro_set_state(channel, ALLEGRO_STATE_STOPPED);
	}

	v4l2_m2m_buf_done(buf, state);
}

static u64 allegro_put_buffer(struct allegro_channel *channel,
			      struct list_head *list,
			      struct vb2_v4l2_buffer *buffer)
{
	struct v4l2_m2m_buffer *b = container_of(buffer,
						 struct v4l2_m2m_buffer, vb);
	struct allegro_m2m_buffer *shadow = to_allegro_m2m_buffer(b);

	mutex_lock(&channel->shadow_list_lock);
	list_add_tail(&shadow->head, list);
	mutex_unlock(&channel->shadow_list_lock);

	return ptr_to_u64(buffer);
}

static struct vb2_v4l2_buffer *
allegro_get_buffer(struct allegro_channel *channel,
		   struct list_head *list, u64 handle)
{
	struct allegro_m2m_buffer *shadow, *tmp;
	struct vb2_v4l2_buffer *buffer = NULL;

	mutex_lock(&channel->shadow_list_lock);
	list_for_each_entry_safe(shadow, tmp, list, head) {
		if (handle == ptr_to_u64(&shadow->buf.vb)) {
			buffer = &shadow->buf.vb;
			list_del_init(&shadow->head);
			break;
		}
	}
	mutex_unlock(&channel->shadow_list_lock);

	return buffer;
}

static void allegro_channel_finish_frame(struct allegro_channel *channel,
		struct mcu_msg_encode_frame_response *msg)
{
	struct allegro_dev *dev = channel->dev;
	struct vb2_v4l2_buffer *src_buf;
	struct vb2_v4l2_buffer *dst_buf;
	struct {
		u32 offset;
		u32 size;
	} *partition;
	enum vb2_buffer_state state = VB2_BUF_STATE_ERROR;
	char *curr;
	ssize_t len;
	ssize_t free;

	src_buf = allegro_get_buffer(channel, &channel->source_shadow_list,
				     msg->src_handle);
	if (!src_buf)
		v4l2_warn(&dev->v4l2_dev,
			  "channel %d: invalid source buffer\n",
			  channel->mcu_channel_id);

	dst_buf = allegro_get_buffer(channel, &channel->stream_shadow_list,
				     msg->stream_id);
	if (!dst_buf)
		v4l2_warn(&dev->v4l2_dev,
			  "channel %d: invalid stream buffer\n",
			  channel->mcu_channel_id);

	if (!src_buf || !dst_buf)
		goto err;

	dst_buf->sequence = channel->csequence++;

	if (msg->error_code & AL_ERROR) {
		v4l2_err(&dev->v4l2_dev,
			 "channel %d: failed to encode frame: %s (%x)\n",
			 channel->mcu_channel_id,
			 allegro_err_to_string(msg->error_code),
			 msg->error_code);
		goto err;
	}

	if (msg->partition_table_size != 1) {
		v4l2_warn(&dev->v4l2_dev,
			  "channel %d: only handling first partition table entry (%d entries)\n",
			  channel->mcu_channel_id, msg->partition_table_size);
	}

	if (msg->partition_table_offset +
	    msg->partition_table_size * sizeof(*partition) >
	    vb2_plane_size(&dst_buf->vb2_buf, 0)) {
		v4l2_err(&dev->v4l2_dev,
			 "channel %d: partition table outside of dst_buf\n",
			 channel->mcu_channel_id);
		goto err;
	}

	partition =
	    vb2_plane_vaddr(&dst_buf->vb2_buf, 0) + msg->partition_table_offset;
	if (partition->offset + partition->size >
	    vb2_plane_size(&dst_buf->vb2_buf, 0)) {
		v4l2_err(&dev->v4l2_dev,
			 "channel %d: encoded frame is outside of dst_buf (offset 0x%x, size 0x%x)\n",
			 channel->mcu_channel_id, partition->offset,
			 partition->size);
		goto err;
	}

	v4l2_dbg(2, debug, &dev->v4l2_dev,
		 "channel %d: encoded frame of size %d is at offset 0x%x\n",
		 channel->mcu_channel_id, partition->size, partition->offset);

	/*
	 * The payload must include the data before the partition offset,
	 * because we will put the sps and pps data there.
	 */
	vb2_set_plane_payload(&dst_buf->vb2_buf, 0,
			      partition->offset + partition->size);

	curr = vb2_plane_vaddr(&dst_buf->vb2_buf, 0);
	free = partition->offset;
	if (msg->is_idr) {
		len = allegro_h264_write_sps(channel, curr, free);
		if (len < 0) {
			v4l2_err(&dev->v4l2_dev,
				 "not enough space for sequence parameter set: %zd left\n",
				 free);
			goto err;
		}
		curr += len;
		free -= len;
		v4l2_dbg(1, debug, &dev->v4l2_dev,
			 "channel %d: wrote %zd byte SPS nal unit\n",
			 channel->mcu_channel_id, len);
	}

	if (msg->slice_type == AL_ENC_SLICE_TYPE_I) {
		len = allegro_h264_write_pps(channel, curr, free);
		if (len < 0) {
			v4l2_err(&dev->v4l2_dev,
				 "not enough space for picture parameter set: %zd left\n",
				 free);
			goto err;
		}
		curr += len;
		free -= len;
		v4l2_dbg(1, debug, &dev->v4l2_dev,
			 "channel %d: wrote %zd byte PPS nal unit\n",
			 channel->mcu_channel_id, len);
	}

	if (msg->slice_type != AL_ENC_SLICE_TYPE_I && !msg->is_idr) {
		dst_buf->vb2_buf.planes[0].data_offset = free;
		free = 0;
	} else {
		len = nal_h264_write_filler(&dev->plat_dev->dev, curr, free);
		if (len < 0) {
			v4l2_err(&dev->v4l2_dev,
				 "failed to write %zd filler data\n", free);
			goto err;
		}
		curr += len;
		free -= len;
		v4l2_dbg(2, debug, &dev->v4l2_dev,
			 "channel %d: wrote %zd bytes filler nal unit\n",
			 channel->mcu_channel_id, len);
	}

	if (free != 0) {
		v4l2_err(&dev->v4l2_dev,
			 "non-VCL NAL units do not fill space until VCL NAL unit: %zd bytes left\n",
			 free);
		goto err;
	}

	state = VB2_BUF_STATE_DONE;

	v4l2_m2m_buf_copy_metadata(src_buf, dst_buf, false);
	if (msg->is_idr)
		dst_buf->flags |= V4L2_BUF_FLAG_KEYFRAME;
	else
		dst_buf->flags |= V4L2_BUF_FLAG_PFRAME;

	v4l2_dbg(1, debug, &dev->v4l2_dev,
		 "channel %d: encoded frame #%03d (%s%s, QP %d, %d bytes)\n",
		 channel->mcu_channel_id,
		 dst_buf->sequence,
		 msg->is_idr ? "IDR, " : "",
		 msg->slice_type == AL_ENC_SLICE_TYPE_I ? "I slice" :
		 msg->slice_type == AL_ENC_SLICE_TYPE_P ? "P slice" : "unknown",
		 msg->qp, partition->size);

err:
	if (src_buf)
		v4l2_m2m_buf_done(src_buf, VB2_BUF_STATE_DONE);

	if (dst_buf)
		allegro_channel_buf_done(channel, dst_buf, state);
}

static int allegro_handle_init(struct allegro_dev *dev,
			       struct mcu_msg_init_response *msg)
{
	complete(&dev->init_complete);

	return 0;
}

static int
allegro_handle_create_channel(struct allegro_dev *dev,
			      struct mcu_msg_create_channel_response *msg)
{
	struct allegro_channel *channel;
	int err = 0;

	if (msg->header.length != sizeof(*msg) - sizeof(msg->header))
		v4l2_warn(&dev->v4l2_dev,
			  "received message has %d bytes, but expected %zu\n",
			  msg->header.length,
			  sizeof(*msg) - sizeof(msg->header));

	channel = allegro_find_channel_by_user_id(dev, msg->user_id);
	if (IS_ERR(channel)) {
		v4l2_warn(&dev->v4l2_dev,
			  "received %s for unknown user %d\n",
			  msg_type_name(msg->header.type),
			  msg->user_id);
		return -EINVAL;
	}

	if (msg->error_code) {
		v4l2_err(&dev->v4l2_dev,
			 "user %d: mcu failed to create channel: %s (%x)\n",
			 channel->user_id,
			 allegro_err_to_string(msg->error_code),
			 msg->error_code);
		err = -EIO;
		goto out;
	}

	channel->mcu_channel_id = msg->channel_id;
	v4l2_dbg(1, debug, &dev->v4l2_dev,
		 "user %d: channel has channel id %d\n",
		 channel->user_id, channel->mcu_channel_id);

	v4l2_dbg(1, debug, &dev->v4l2_dev,
		 "channel %d: intermediate buffers: %d x %d bytes\n",
		 channel->mcu_channel_id,
		 msg->int_buffers_count, msg->int_buffers_size);
	err = allocate_intermediate_buffers(channel, msg->int_buffers_count,
					    msg->int_buffers_size);
	if (err) {
		v4l2_err(&dev->v4l2_dev,
			 "channel %d: failed to allocate intermediate buffers\n",
			 channel->mcu_channel_id);
		goto out;
	}
	err = allegro_mcu_push_buffer_intermediate(channel);
	if (err)
		goto out;

	v4l2_dbg(1, debug, &dev->v4l2_dev,
		 "channel %d: reference buffers: %d x %d bytes\n",
		 channel->mcu_channel_id,
		 msg->rec_buffers_count, msg->rec_buffers_size);
	err = allocate_reference_buffers(channel, msg->rec_buffers_count,
					 msg->rec_buffers_size);
	if (err) {
		v4l2_err(&dev->v4l2_dev,
			 "channel %d: failed to allocate reference buffers\n",
			 channel->mcu_channel_id);
		goto out;
	}
	err = allegro_mcu_push_buffer_reference(channel);
	if (err)
		goto out;

out:
	channel->error = err;
	complete(&channel->completion);

	/* Handled successfully, error is passed via channel->error */
	return 0;
}

static int
allegro_handle_destroy_channel(struct allegro_dev *dev,
			       struct mcu_msg_destroy_channel_response *msg)
{
	struct allegro_channel *channel;

	channel = allegro_find_channel_by_channel_id(dev, msg->channel_id);
	if (IS_ERR(channel)) {
		v4l2_err(&dev->v4l2_dev,
			 "received %s for unknown channel %d\n",
			 msg_type_name(msg->header.type),
			 msg->channel_id);
		return -EINVAL;
	}

	v4l2_dbg(2, debug, &dev->v4l2_dev,
		 "user %d: vcu destroyed channel %d\n",
		 channel->user_id, channel->mcu_channel_id);
	complete(&channel->completion);

	return 0;
}

static int
allegro_handle_encode_frame(struct allegro_dev *dev,
			    struct mcu_msg_encode_frame_response *msg)
{
	struct allegro_channel *channel;

	if (msg->header.length != sizeof(*msg) - sizeof(msg->header))
		v4l2_warn(&dev->v4l2_dev,
			  "received message has %d bytes, but expected %zu\n",
			  msg->header.length,
			  sizeof(*msg) - sizeof(msg->header));

	channel = allegro_find_channel_by_channel_id(dev, msg->channel_id);
	if (IS_ERR(channel)) {
		v4l2_err(&dev->v4l2_dev,
			 "received %s for unknown channel %d\n",
			 msg_type_name(msg->header.type),
			 msg->channel_id);
		return -EINVAL;
	}

	allegro_channel_finish_frame(channel, msg);

	return 0;
}

static int allegro_receive_message(struct allegro_dev *dev)
{
	union mcu_msg_response *msg;
	ssize_t size;
	int err = 0;

	msg = kmalloc(sizeof(*msg), GFP_KERNEL);
	if (!msg)
		return -ENOMEM;

	size = allegro_mbox_read(dev, &dev->mbox_status, msg, sizeof(*msg));
	if (size < sizeof(msg->header)) {
		v4l2_err(&dev->v4l2_dev,
			 "invalid mbox message (%zd): must be at least %zu\n",
			 size, sizeof(msg->header));
		err = -EINVAL;
		goto out;
	}

	switch (msg->header.type) {
	case MCU_MSG_TYPE_INIT:
		err = allegro_handle_init(dev, &msg->init);
		break;
	case MCU_MSG_TYPE_CREATE_CHANNEL:
		err = allegro_handle_create_channel(dev, &msg->create_channel);
		break;
	case MCU_MSG_TYPE_DESTROY_CHANNEL:
		err = allegro_handle_destroy_channel(dev,
						     &msg->destroy_channel);
		break;
	case MCU_MSG_TYPE_ENCODE_FRAME:
		err = allegro_handle_encode_frame(dev, &msg->encode_frame);
		break;
	default:
		v4l2_warn(&dev->v4l2_dev,
			  "%s: unknown message %s\n",
			  __func__, msg_type_name(msg->header.type));
		err = -EINVAL;
		break;
	}

out:
	kfree(msg);

	return err;
}

static irqreturn_t allegro_hardirq(int irq, void *data)
{
	struct allegro_dev *dev = data;
	unsigned int status;

	regmap_read(dev->regmap, AL5_ITC_CPU_IRQ_STA, &status);
	if (!(status & AL5_ITC_CPU_IRQ_STA_TRIGGERED))
		return IRQ_NONE;

	regmap_write(dev->regmap, AL5_ITC_CPU_IRQ_CLR, status);

	return IRQ_WAKE_THREAD;
}

static irqreturn_t allegro_irq_thread(int irq, void *data)
{
	struct allegro_dev *dev = data;

	allegro_receive_message(dev);

	return IRQ_HANDLED;
}

static void allegro_copy_firmware(struct allegro_dev *dev,
				  const u8 * const buf, size_t size)
{
	int err = 0;

	v4l2_dbg(1, debug, &dev->v4l2_dev,
		 "copy mcu firmware (%zu B) to SRAM\n", size);
	err = regmap_bulk_write(dev->sram, 0x0, buf, size / 4);
	if (err)
		v4l2_err(&dev->v4l2_dev,
			 "failed to copy firmware: %d\n", err);
}

static void allegro_copy_fw_codec(struct allegro_dev *dev,
				  const u8 * const buf, size_t size)
{
	int err;
	dma_addr_t icache_offset, dcache_offset;

	/*
	 * The downstream allocates 600 KB for the codec firmware to have some
	 * extra space for "possible extensions." My tests were fine with
	 * allocating just enough memory for the actual firmware, but I am not
	 * sure that the firmware really does not use the remaining space.
	 */
	err = allegro_alloc_buffer(dev, &dev->firmware, size);
	if (err) {
		v4l2_err(&dev->v4l2_dev,
			 "failed to allocate %zu bytes for firmware\n", size);
		return;
	}

	v4l2_dbg(1, debug, &dev->v4l2_dev,
		 "copy codec firmware (%zd B) to phys %pad\n",
		 size, &dev->firmware.paddr);
	memcpy(dev->firmware.vaddr, buf, size);

	regmap_write(dev->regmap, AXI_ADDR_OFFSET_IP,
		     upper_32_bits(dev->firmware.paddr));

	icache_offset = dev->firmware.paddr - MCU_CACHE_OFFSET;
	v4l2_dbg(2, debug, &dev->v4l2_dev,
		 "icache_offset: msb = 0x%x, lsb = 0x%x\n",
		 upper_32_bits(icache_offset), lower_32_bits(icache_offset));
	regmap_write(dev->regmap, AL5_ICACHE_ADDR_OFFSET_MSB,
		     upper_32_bits(icache_offset));
	regmap_write(dev->regmap, AL5_ICACHE_ADDR_OFFSET_LSB,
		     lower_32_bits(icache_offset));

	dcache_offset =
	    (dev->firmware.paddr & 0xffffffff00000000ULL) - MCU_CACHE_OFFSET;
	v4l2_dbg(2, debug, &dev->v4l2_dev,
		 "dcache_offset: msb = 0x%x, lsb = 0x%x\n",
		 upper_32_bits(dcache_offset), lower_32_bits(dcache_offset));
	regmap_write(dev->regmap, AL5_DCACHE_ADDR_OFFSET_MSB,
		     upper_32_bits(dcache_offset));
	regmap_write(dev->regmap, AL5_DCACHE_ADDR_OFFSET_LSB,
		     lower_32_bits(dcache_offset));
}

static void allegro_free_fw_codec(struct allegro_dev *dev)
{
	allegro_free_buffer(dev, &dev->firmware);
}

/*
 * Control functions for the MCU
 */

static int allegro_mcu_enable_interrupts(struct allegro_dev *dev)
{
	return regmap_write(dev->regmap, AL5_ITC_CPU_IRQ_MSK, BIT(0));
}

static int allegro_mcu_disable_interrupts(struct allegro_dev *dev)
{
	return regmap_write(dev->regmap, AL5_ITC_CPU_IRQ_MSK, 0);
}

static int allegro_mcu_wait_for_sleep(struct allegro_dev *dev)
{
	unsigned long timeout;
	unsigned int status;

	timeout = jiffies + msecs_to_jiffies(100);
	while (regmap_read(dev->regmap, AL5_MCU_STA, &status) == 0 &&
	       status != AL5_MCU_STA_SLEEP) {
		if (time_after(jiffies, timeout))
			return -ETIMEDOUT;
		cpu_relax();
	}

	return 0;
}

static int allegro_mcu_start(struct allegro_dev *dev)
{
	unsigned long timeout;
	unsigned int status;
	int err;

	err = regmap_write(dev->regmap, AL5_MCU_WAKEUP, BIT(0));
	if (err)
		return err;

	timeout = jiffies + msecs_to_jiffies(100);
	while (regmap_read(dev->regmap, AL5_MCU_STA, &status) == 0 &&
	       status == AL5_MCU_STA_SLEEP) {
		if (time_after(jiffies, timeout))
			return -ETIMEDOUT;
		cpu_relax();
	}

	err = regmap_write(dev->regmap, AL5_MCU_WAKEUP, 0);
	if (err)
		return err;

	return 0;
}

static int allegro_mcu_reset(struct allegro_dev *dev)
{
	int err;

	/*
	 * Ensure that the AL5_MCU_WAKEUP bit is set to 0 otherwise the mcu
	 * does not go to sleep after the reset.
	 */
	err = regmap_write(dev->regmap, AL5_MCU_WAKEUP, 0);
	if (err)
		return err;

	err = regmap_write(dev->regmap,
			   AL5_MCU_RESET_MODE, AL5_MCU_RESET_MODE_SLEEP);
	if (err < 0)
		return err;

	err = regmap_write(dev->regmap, AL5_MCU_RESET, AL5_MCU_RESET_SOFT);
	if (err < 0)
		return err;

	return allegro_mcu_wait_for_sleep(dev);
}

static void allegro_destroy_channel(struct allegro_channel *channel)
{
	struct allegro_dev *dev = channel->dev;
	unsigned long timeout;

	if (channel_exists(channel)) {
		reinit_completion(&channel->completion);
		allegro_mcu_send_destroy_channel(dev, channel);
		timeout = wait_for_completion_timeout(&channel->completion,
						      msecs_to_jiffies(5000));
		if (timeout == 0)
			v4l2_warn(&dev->v4l2_dev,
				  "channel %d: timeout while destroying\n",
				  channel->mcu_channel_id);

		channel->mcu_channel_id = -1;
	}

	destroy_intermediate_buffers(channel);
	destroy_reference_buffers(channel);

	v4l2_ctrl_grab(channel->mpeg_video_h264_profile, false);
	v4l2_ctrl_grab(channel->mpeg_video_h264_level, false);
	v4l2_ctrl_grab(channel->mpeg_video_h264_i_frame_qp, false);
	v4l2_ctrl_grab(channel->mpeg_video_h264_max_qp, false);
	v4l2_ctrl_grab(channel->mpeg_video_h264_min_qp, false);
	v4l2_ctrl_grab(channel->mpeg_video_h264_p_frame_qp, false);
	v4l2_ctrl_grab(channel->mpeg_video_h264_b_frame_qp, false);
	v4l2_ctrl_grab(channel->mpeg_video_frame_rc_enable, false);
	v4l2_ctrl_grab(channel->mpeg_video_bitrate_mode, false);
	v4l2_ctrl_grab(channel->mpeg_video_bitrate, false);
	v4l2_ctrl_grab(channel->mpeg_video_bitrate_peak, false);
	v4l2_ctrl_grab(channel->mpeg_video_cpb_size, false);
	v4l2_ctrl_grab(channel->mpeg_video_gop_size, false);

	if (channel->user_id != -1) {
		clear_bit(channel->user_id, &dev->channel_user_ids);
		channel->user_id = -1;
	}
}

/*
 * Create the MCU channel
 *
 * After the channel has been created, the picture size, format, colorspace
 * and framerate are fixed. Also the codec, profile, bitrate, etc. cannot be
 * changed anymore.
 *
 * The channel can be created only once. The MCU will accept source buffers
 * and stream buffers only after a channel has been created.
 */
static int allegro_create_channel(struct allegro_channel *channel)
{
	struct allegro_dev *dev = channel->dev;
	unsigned long timeout;
	enum v4l2_mpeg_video_h264_level min_level;

	if (channel_exists(channel)) {
		v4l2_warn(&dev->v4l2_dev,
			  "channel already exists\n");
		return 0;
	}

	channel->user_id = allegro_next_user_id(dev);
	if (channel->user_id < 0) {
		v4l2_err(&dev->v4l2_dev,
			 "no free channels available\n");
		return -EBUSY;
	}
	set_bit(channel->user_id, &dev->channel_user_ids);

	v4l2_dbg(1, debug, &dev->v4l2_dev,
		 "user %d: creating channel (%4.4s, %dx%d@%d)\n",
		 channel->user_id,
		 (char *)&channel->codec, channel->width, channel->height,
		 DIV_ROUND_UP(channel->framerate.numerator,
			      channel->framerate.denominator));

	min_level = select_minimum_h264_level(channel->width, channel->height);
	if (channel->level < min_level) {
		v4l2_warn(&dev->v4l2_dev,
			  "user %d: selected Level %s too low: increasing to Level %s\n",
			  channel->user_id,
			  v4l2_ctrl_get_menu(V4L2_CID_MPEG_VIDEO_H264_LEVEL)[channel->level],
			  v4l2_ctrl_get_menu(V4L2_CID_MPEG_VIDEO_H264_LEVEL)[min_level]);
		channel->level = min_level;
	}

	v4l2_ctrl_grab(channel->mpeg_video_h264_profile, true);
	v4l2_ctrl_grab(channel->mpeg_video_h264_level, true);
	v4l2_ctrl_grab(channel->mpeg_video_h264_i_frame_qp, true);
	v4l2_ctrl_grab(channel->mpeg_video_h264_max_qp, true);
	v4l2_ctrl_grab(channel->mpeg_video_h264_min_qp, true);
	v4l2_ctrl_grab(channel->mpeg_video_h264_p_frame_qp, true);
	v4l2_ctrl_grab(channel->mpeg_video_h264_b_frame_qp, true);
	v4l2_ctrl_grab(channel->mpeg_video_frame_rc_enable, true);
	v4l2_ctrl_grab(channel->mpeg_video_bitrate_mode, true);
	v4l2_ctrl_grab(channel->mpeg_video_bitrate, true);
	v4l2_ctrl_grab(channel->mpeg_video_bitrate_peak, true);
	v4l2_ctrl_grab(channel->mpeg_video_cpb_size, true);
	v4l2_ctrl_grab(channel->mpeg_video_gop_size, true);

	reinit_completion(&channel->completion);
	allegro_mcu_send_create_channel(dev, channel);
	timeout = wait_for_completion_timeout(&channel->completion,
					      msecs_to_jiffies(5000));
	if (timeout == 0)
		channel->error = -ETIMEDOUT;
	if (channel->error)
		goto err;

	v4l2_dbg(1, debug, &dev->v4l2_dev,
		 "channel %d: accepting buffers\n",
		 channel->mcu_channel_id);

	return 0;

err:
	allegro_destroy_channel(channel);

	return channel->error;
}

static void allegro_set_default_params(struct allegro_channel *channel)
{
	channel->width = ALLEGRO_WIDTH_DEFAULT;
	channel->height = ALLEGRO_HEIGHT_DEFAULT;
	channel->stride = round_up(channel->width, 32);
	channel->framerate = ALLEGRO_FRAMERATE_DEFAULT;

	channel->colorspace = V4L2_COLORSPACE_REC709;
	channel->ycbcr_enc = V4L2_YCBCR_ENC_DEFAULT;
	channel->quantization = V4L2_QUANTIZATION_DEFAULT;
	channel->xfer_func = V4L2_XFER_FUNC_DEFAULT;

	channel->pixelformat = V4L2_PIX_FMT_NV12;
	channel->sizeimage_raw = channel->stride * channel->height * 3 / 2;

	channel->codec = V4L2_PIX_FMT_H264;
	channel->profile = V4L2_MPEG_VIDEO_H264_PROFILE_BASELINE;
	channel->level =
		select_minimum_h264_level(channel->width, channel->height);
	channel->sizeimage_encoded =
		estimate_stream_size(channel->width, channel->height);

	channel->bitrate = maximum_bitrate(channel->level);
	channel->bitrate_peak = maximum_bitrate(channel->level);
	channel->cpb_size = maximum_cpb_size(channel->level);
	channel->gop_size = ALLEGRO_GOP_SIZE_DEFAULT;
}

static int allegro_queue_setup(struct vb2_queue *vq,
			       unsigned int *nbuffers, unsigned int *nplanes,
			       unsigned int sizes[],
			       struct device *alloc_devs[])
{
	struct allegro_channel *channel = vb2_get_drv_priv(vq);
	struct allegro_dev *dev = channel->dev;

	v4l2_dbg(2, debug, &dev->v4l2_dev,
		 "%s: queue setup[%s]: nplanes = %d\n",
		 V4L2_TYPE_IS_OUTPUT(vq->type) ? "output" : "capture",
		 *nplanes == 0 ? "REQBUFS" : "CREATE_BUFS", *nplanes);

	if (*nplanes != 0) {
		if (V4L2_TYPE_IS_OUTPUT(vq->type)) {
			if (sizes[0] < channel->sizeimage_raw)
				return -EINVAL;
		} else {
			if (sizes[0] < channel->sizeimage_encoded)
				return -EINVAL;
		}
	} else {
		*nplanes = 1;
		if (V4L2_TYPE_IS_OUTPUT(vq->type))
			sizes[0] = channel->sizeimage_raw;
		else
			sizes[0] = channel->sizeimage_encoded;
	}

	return 0;
}

static int allegro_buf_prepare(struct vb2_buffer *vb)
{
	struct vb2_v4l2_buffer *vbuf = to_vb2_v4l2_buffer(vb);
	struct allegro_channel *channel = vb2_get_drv_priv(vb->vb2_queue);
	struct allegro_dev *dev = channel->dev;

	if (allegro_get_state(channel) == ALLEGRO_STATE_DRAIN &&
	    V4L2_TYPE_IS_OUTPUT(vb->vb2_queue->type))
		return -EBUSY;

	if (V4L2_TYPE_IS_OUTPUT(vb->vb2_queue->type)) {
		if (vbuf->field == V4L2_FIELD_ANY)
			vbuf->field = V4L2_FIELD_NONE;
		if (vbuf->field != V4L2_FIELD_NONE) {
			v4l2_err(&dev->v4l2_dev,
				 "channel %d: unsupported field\n",
				 channel->mcu_channel_id);
			return -EINVAL;
		}
	}

	return 0;
}

static void allegro_buf_queue(struct vb2_buffer *vb)
{
	struct allegro_channel *channel = vb2_get_drv_priv(vb->vb2_queue);
	struct vb2_v4l2_buffer *vbuf = to_vb2_v4l2_buffer(vb);

	if (allegro_get_state(channel) == ALLEGRO_STATE_WAIT_FOR_BUFFER &&
	    vb->vb2_queue->type == V4L2_BUF_TYPE_VIDEO_CAPTURE) {
		allegro_channel_buf_done(channel, vbuf, VB2_BUF_STATE_DONE);
		return;
	}

	v4l2_m2m_buf_queue(channel->fh.m2m_ctx, vbuf);
}

static int allegro_start_streaming(struct vb2_queue *q, unsigned int count)
{
	struct allegro_channel *channel = vb2_get_drv_priv(q);
	struct allegro_dev *dev = channel->dev;

	v4l2_dbg(2, debug, &dev->v4l2_dev,
		 "%s: start streaming\n",
		 V4L2_TYPE_IS_OUTPUT(q->type) ? "output" : "capture");

	if (V4L2_TYPE_IS_OUTPUT(q->type)) {
		channel->osequence = 0;
		allegro_set_state(channel, ALLEGRO_STATE_ENCODING);
	} else if (q->type == V4L2_BUF_TYPE_VIDEO_CAPTURE) {
		channel->csequence = 0;
	}

	return 0;
}

static void allegro_stop_streaming(struct vb2_queue *q)
{
	struct allegro_channel *channel = vb2_get_drv_priv(q);
	struct allegro_dev *dev = channel->dev;
	struct vb2_v4l2_buffer *buffer;
	struct allegro_m2m_buffer *shadow, *tmp;

	v4l2_dbg(2, debug, &dev->v4l2_dev,
		 "%s: stop streaming\n",
		 V4L2_TYPE_IS_OUTPUT(q->type) ? "output" : "capture");

	if (V4L2_TYPE_IS_OUTPUT(q->type)) {
		mutex_lock(&channel->shadow_list_lock);
		list_for_each_entry_safe(shadow, tmp,
					 &channel->source_shadow_list, head) {
			list_del(&shadow->head);
			v4l2_m2m_buf_done(&shadow->buf.vb, VB2_BUF_STATE_ERROR);
		}
		mutex_unlock(&channel->shadow_list_lock);

		allegro_set_state(channel, ALLEGRO_STATE_STOPPED);
		while ((buffer = v4l2_m2m_src_buf_remove(channel->fh.m2m_ctx)))
			v4l2_m2m_buf_done(buffer, VB2_BUF_STATE_ERROR);
	} else if (q->type == V4L2_BUF_TYPE_VIDEO_CAPTURE) {
		mutex_lock(&channel->shadow_list_lock);
		list_for_each_entry_safe(shadow, tmp,
					 &channel->stream_shadow_list, head) {
			list_del(&shadow->head);
			v4l2_m2m_buf_done(&shadow->buf.vb, VB2_BUF_STATE_ERROR);
		}
		mutex_unlock(&channel->shadow_list_lock);

		allegro_destroy_channel(channel);
		while ((buffer = v4l2_m2m_dst_buf_remove(channel->fh.m2m_ctx)))
			v4l2_m2m_buf_done(buffer, VB2_BUF_STATE_ERROR);
	}
}

static const struct vb2_ops allegro_queue_ops = {
	.queue_setup = allegro_queue_setup,
	.buf_prepare = allegro_buf_prepare,
	.buf_queue = allegro_buf_queue,
	.start_streaming = allegro_start_streaming,
	.stop_streaming = allegro_stop_streaming,
	.wait_prepare = vb2_ops_wait_prepare,
	.wait_finish = vb2_ops_wait_finish,
};

static int allegro_queue_init(void *priv,
			      struct vb2_queue *src_vq,
			      struct vb2_queue *dst_vq)
{
	int err;
	struct allegro_channel *channel = priv;

	src_vq->dev = &channel->dev->plat_dev->dev;
	src_vq->type = V4L2_BUF_TYPE_VIDEO_OUTPUT;
	src_vq->io_modes = VB2_DMABUF | VB2_MMAP;
	src_vq->mem_ops = &vb2_dma_contig_memops;
	src_vq->drv_priv = channel;
	src_vq->timestamp_flags = V4L2_BUF_FLAG_TIMESTAMP_COPY;
	src_vq->ops = &allegro_queue_ops;
	src_vq->buf_struct_size = sizeof(struct allegro_m2m_buffer);
	src_vq->lock = &channel->dev->lock;
	err = vb2_queue_init(src_vq);
	if (err)
		return err;

	dst_vq->dev = &channel->dev->plat_dev->dev;
	dst_vq->type = V4L2_BUF_TYPE_VIDEO_CAPTURE;
	dst_vq->io_modes = VB2_DMABUF | VB2_MMAP;
	dst_vq->mem_ops = &vb2_dma_contig_memops;
	dst_vq->drv_priv = channel;
	dst_vq->timestamp_flags = V4L2_BUF_FLAG_TIMESTAMP_COPY;
	dst_vq->ops = &allegro_queue_ops;
	dst_vq->buf_struct_size = sizeof(struct allegro_m2m_buffer);
	dst_vq->lock = &channel->dev->lock;
	err = vb2_queue_init(dst_vq);
	if (err)
		return err;

	return 0;
}

static int allegro_clamp_qp(struct allegro_channel *channel,
			    struct v4l2_ctrl *ctrl)
{
	struct v4l2_ctrl *next_ctrl;

	if (ctrl->id == V4L2_CID_MPEG_VIDEO_H264_I_FRAME_QP)
		next_ctrl = channel->mpeg_video_h264_p_frame_qp;
	else if (ctrl->id == V4L2_CID_MPEG_VIDEO_H264_P_FRAME_QP)
		next_ctrl = channel->mpeg_video_h264_b_frame_qp;
	else
		return 0;

	/* Modify range automatically updates the value */
	__v4l2_ctrl_modify_range(next_ctrl, ctrl->val, 51, 1, ctrl->val);

	return allegro_clamp_qp(channel, next_ctrl);
}

static int allegro_clamp_bitrate(struct allegro_channel *channel,
				 struct v4l2_ctrl *ctrl)
{
	struct v4l2_ctrl *ctrl_bitrate = channel->mpeg_video_bitrate;
	struct v4l2_ctrl *ctrl_bitrate_peak = channel->mpeg_video_bitrate_peak;

	if (ctrl->val == V4L2_MPEG_VIDEO_BITRATE_MODE_VBR &&
	    ctrl_bitrate_peak->val < ctrl_bitrate->val)
		ctrl_bitrate_peak->val = ctrl_bitrate->val;

	return 0;
}

static int allegro_try_ctrl(struct v4l2_ctrl *ctrl)
{
	struct allegro_channel *channel = container_of(ctrl->handler,
						       struct allegro_channel,
						       ctrl_handler);

	switch (ctrl->id) {
	case V4L2_CID_MPEG_VIDEO_BITRATE_MODE:
		allegro_clamp_bitrate(channel, ctrl);
		break;
	}

	return 0;
}

static int allegro_s_ctrl(struct v4l2_ctrl *ctrl)
{
	struct allegro_channel *channel = container_of(ctrl->handler,
						       struct allegro_channel,
						       ctrl_handler);
	struct allegro_dev *dev = channel->dev;

	v4l2_dbg(1, debug, &dev->v4l2_dev,
		 "s_ctrl: %s = %d\n", v4l2_ctrl_get_name(ctrl->id), ctrl->val);

	switch (ctrl->id) {
	case V4L2_CID_MPEG_VIDEO_H264_LEVEL:
		channel->level = ctrl->val;
		break;
	case V4L2_CID_MPEG_VIDEO_FRAME_RC_ENABLE:
		channel->frame_rc_enable = ctrl->val;
		break;
	case V4L2_CID_MPEG_VIDEO_BITRATE_MODE:
		channel->bitrate = channel->mpeg_video_bitrate->val;
		channel->bitrate_peak = channel->mpeg_video_bitrate_peak->val;
		v4l2_ctrl_activate(channel->mpeg_video_bitrate_peak,
				   ctrl->val == V4L2_MPEG_VIDEO_BITRATE_MODE_VBR);
		break;
	case V4L2_CID_MPEG_VIDEO_H264_CPB_SIZE:
		channel->cpb_size = ctrl->val;
		break;
	case V4L2_CID_MPEG_VIDEO_GOP_SIZE:
		channel->gop_size = ctrl->val;
		break;
	case V4L2_CID_MPEG_VIDEO_H264_I_FRAME_QP:
	case V4L2_CID_MPEG_VIDEO_H264_P_FRAME_QP:
	case V4L2_CID_MPEG_VIDEO_H264_B_FRAME_QP:
		allegro_clamp_qp(channel, ctrl);
		break;
	}

	return 0;
}

static const struct v4l2_ctrl_ops allegro_ctrl_ops = {
	.try_ctrl = allegro_try_ctrl,
	.s_ctrl = allegro_s_ctrl,
};

static int allegro_open(struct file *file)
{
	struct video_device *vdev = video_devdata(file);
	struct allegro_dev *dev = video_get_drvdata(vdev);
	struct allegro_channel *channel = NULL;
	struct v4l2_ctrl_handler *handler;
	u64 mask;
	int ret;

	channel = kzalloc(sizeof(*channel), GFP_KERNEL);
	if (!channel)
		return -ENOMEM;

	v4l2_fh_init(&channel->fh, vdev);

	init_completion(&channel->completion);
	INIT_LIST_HEAD(&channel->source_shadow_list);
	INIT_LIST_HEAD(&channel->stream_shadow_list);
	mutex_init(&channel->shadow_list_lock);

	channel->dev = dev;

	allegro_set_default_params(channel);

	handler = &channel->ctrl_handler;
	v4l2_ctrl_handler_init(handler, 0);
	channel->mpeg_video_h264_profile = v4l2_ctrl_new_std_menu(handler,
			&allegro_ctrl_ops,
			V4L2_CID_MPEG_VIDEO_H264_PROFILE,
			V4L2_MPEG_VIDEO_H264_PROFILE_BASELINE, 0x0,
			V4L2_MPEG_VIDEO_H264_PROFILE_BASELINE);
	mask = 1 << V4L2_MPEG_VIDEO_H264_LEVEL_1B;
	channel->mpeg_video_h264_level = v4l2_ctrl_new_std_menu(handler,
			&allegro_ctrl_ops,
			V4L2_CID_MPEG_VIDEO_H264_LEVEL,
			V4L2_MPEG_VIDEO_H264_LEVEL_5_1, mask,
			V4L2_MPEG_VIDEO_H264_LEVEL_5_1);
	channel->mpeg_video_h264_i_frame_qp =
		v4l2_ctrl_new_std(handler,
				  &allegro_ctrl_ops,
				  V4L2_CID_MPEG_VIDEO_H264_I_FRAME_QP,
				  0, 51, 1, 30);
	channel->mpeg_video_h264_max_qp =
		v4l2_ctrl_new_std(handler,
				  &allegro_ctrl_ops,
				  V4L2_CID_MPEG_VIDEO_H264_MAX_QP,
				  0, 51, 1, 51);
	channel->mpeg_video_h264_min_qp =
		v4l2_ctrl_new_std(handler,
				  &allegro_ctrl_ops,
				  V4L2_CID_MPEG_VIDEO_H264_MIN_QP,
				  0, 51, 1, 0);
	channel->mpeg_video_h264_p_frame_qp =
		v4l2_ctrl_new_std(handler,
				  &allegro_ctrl_ops,
				  V4L2_CID_MPEG_VIDEO_H264_P_FRAME_QP,
				  0, 51, 1, 30);
	channel->mpeg_video_h264_b_frame_qp =
		v4l2_ctrl_new_std(handler,
				  &allegro_ctrl_ops,
				  V4L2_CID_MPEG_VIDEO_H264_B_FRAME_QP,
				  0, 51, 1, 30);
	channel->mpeg_video_frame_rc_enable =
		v4l2_ctrl_new_std(handler,
				  &allegro_ctrl_ops,
				  V4L2_CID_MPEG_VIDEO_FRAME_RC_ENABLE,
				  false, 0x1,
				  true, false);
	channel->mpeg_video_bitrate_mode = v4l2_ctrl_new_std_menu(handler,
			&allegro_ctrl_ops,
			V4L2_CID_MPEG_VIDEO_BITRATE_MODE,
			V4L2_MPEG_VIDEO_BITRATE_MODE_CBR, 0,
			V4L2_MPEG_VIDEO_BITRATE_MODE_CBR);
	channel->mpeg_video_bitrate = v4l2_ctrl_new_std(handler,
			&allegro_ctrl_ops,
			V4L2_CID_MPEG_VIDEO_BITRATE,
			0, maximum_bitrate(V4L2_MPEG_VIDEO_H264_LEVEL_5_1),
			1, channel->bitrate);
	channel->mpeg_video_bitrate_peak = v4l2_ctrl_new_std(handler,
			&allegro_ctrl_ops,
			V4L2_CID_MPEG_VIDEO_BITRATE_PEAK,
			0, maximum_bitrate(V4L2_MPEG_VIDEO_H264_LEVEL_5_1),
			1, channel->bitrate_peak);
	channel->mpeg_video_cpb_size = v4l2_ctrl_new_std(handler,
			&allegro_ctrl_ops,
			V4L2_CID_MPEG_VIDEO_H264_CPB_SIZE,
			0, maximum_cpb_size(V4L2_MPEG_VIDEO_H264_LEVEL_5_1),
			1, channel->cpb_size);
	channel->mpeg_video_gop_size = v4l2_ctrl_new_std(handler,
			&allegro_ctrl_ops,
			V4L2_CID_MPEG_VIDEO_GOP_SIZE,
			0, ALLEGRO_GOP_SIZE_MAX,
			1, channel->gop_size);
	v4l2_ctrl_new_std(handler,
<<<<<<< HEAD
			&allegro_ctrl_ops,
			V4L2_CID_MIN_BUFFERS_FOR_OUTPUT,
			1, 32,
			1, 1);
	if (handler->error != 0) {
		ret = handler->error;
		goto error;
	}

=======
			  &allegro_ctrl_ops,
			  V4L2_CID_MIN_BUFFERS_FOR_OUTPUT,
			  1, 32,
			  1, 1);
>>>>>>> e681bb28
	channel->fh.ctrl_handler = handler;

	v4l2_ctrl_cluster(3, &channel->mpeg_video_bitrate_mode);

	channel->mcu_channel_id = -1;
	channel->user_id = -1;

	INIT_LIST_HEAD(&channel->buffers_reference);
	INIT_LIST_HEAD(&channel->buffers_intermediate);

	list_add(&channel->list, &dev->channels);

	channel->fh.m2m_ctx = v4l2_m2m_ctx_init(dev->m2m_dev, channel,
						allegro_queue_init);

	if (IS_ERR(channel->fh.m2m_ctx)) {
		ret = PTR_ERR(channel->fh.m2m_ctx);
		goto error;
	}

	file->private_data = &channel->fh;
	v4l2_fh_add(&channel->fh);

	return 0;

error:
	v4l2_ctrl_handler_free(handler);
	kfree(channel);
	return ret;
}

static int allegro_release(struct file *file)
{
	struct allegro_channel *channel = fh_to_channel(file->private_data);

	v4l2_m2m_ctx_release(channel->fh.m2m_ctx);

	list_del(&channel->list);

	v4l2_ctrl_handler_free(&channel->ctrl_handler);

	v4l2_fh_del(&channel->fh);
	v4l2_fh_exit(&channel->fh);

	kfree(channel);

	return 0;
}

static int allegro_querycap(struct file *file, void *fh,
			    struct v4l2_capability *cap)
{
	struct video_device *vdev = video_devdata(file);
	struct allegro_dev *dev = video_get_drvdata(vdev);

	strscpy(cap->driver, KBUILD_MODNAME, sizeof(cap->driver));
	strscpy(cap->card, "Allegro DVT Video Encoder", sizeof(cap->card));
	snprintf(cap->bus_info, sizeof(cap->bus_info), "platform:%s",
		 dev_name(&dev->plat_dev->dev));

	return 0;
}

static int allegro_enum_fmt_vid(struct file *file, void *fh,
				struct v4l2_fmtdesc *f)
{
	if (f->index)
		return -EINVAL;
	switch (f->type) {
	case V4L2_BUF_TYPE_VIDEO_OUTPUT:
		f->pixelformat = V4L2_PIX_FMT_NV12;
		break;
	case V4L2_BUF_TYPE_VIDEO_CAPTURE:
		f->pixelformat = V4L2_PIX_FMT_H264;
		break;
	default:
		return -EINVAL;
	}
	return 0;
}

static int allegro_g_fmt_vid_cap(struct file *file, void *fh,
				 struct v4l2_format *f)
{
	struct allegro_channel *channel = fh_to_channel(fh);

	f->fmt.pix.field = V4L2_FIELD_NONE;
	f->fmt.pix.width = channel->width;
	f->fmt.pix.height = channel->height;

	f->fmt.pix.colorspace = channel->colorspace;
	f->fmt.pix.ycbcr_enc = channel->ycbcr_enc;
	f->fmt.pix.quantization = channel->quantization;
	f->fmt.pix.xfer_func = channel->xfer_func;

	f->fmt.pix.pixelformat = channel->codec;
	f->fmt.pix.bytesperline = 0;
	f->fmt.pix.sizeimage = channel->sizeimage_encoded;

	return 0;
}

static int allegro_try_fmt_vid_cap(struct file *file, void *fh,
				   struct v4l2_format *f)
{
	f->fmt.pix.field = V4L2_FIELD_NONE;

	f->fmt.pix.width = clamp_t(__u32, f->fmt.pix.width,
				   ALLEGRO_WIDTH_MIN, ALLEGRO_WIDTH_MAX);
	f->fmt.pix.height = clamp_t(__u32, f->fmt.pix.height,
				    ALLEGRO_HEIGHT_MIN, ALLEGRO_HEIGHT_MAX);

	f->fmt.pix.pixelformat = V4L2_PIX_FMT_H264;
	f->fmt.pix.bytesperline = 0;
	f->fmt.pix.sizeimage =
		estimate_stream_size(f->fmt.pix.width, f->fmt.pix.height);

	return 0;
}

static int allegro_g_fmt_vid_out(struct file *file, void *fh,
				 struct v4l2_format *f)
{
	struct allegro_channel *channel = fh_to_channel(fh);

	f->fmt.pix.field = V4L2_FIELD_NONE;

	f->fmt.pix.width = channel->width;
	f->fmt.pix.height = channel->height;

	f->fmt.pix.colorspace = channel->colorspace;
	f->fmt.pix.ycbcr_enc = channel->ycbcr_enc;
	f->fmt.pix.quantization = channel->quantization;
	f->fmt.pix.xfer_func = channel->xfer_func;

	f->fmt.pix.pixelformat = channel->pixelformat;
	f->fmt.pix.bytesperline = channel->stride;
	f->fmt.pix.sizeimage = channel->sizeimage_raw;

	return 0;
}

static int allegro_try_fmt_vid_out(struct file *file, void *fh,
				   struct v4l2_format *f)
{
	f->fmt.pix.field = V4L2_FIELD_NONE;

	/*
	 * The firmware of the Allegro codec handles the padding internally
	 * and expects the visual frame size when configuring a channel.
	 * Therefore, unlike other encoder drivers, this driver does not round
	 * up the width and height to macroblock alignment and does not
	 * implement the selection api.
	 */
	f->fmt.pix.width = clamp_t(__u32, f->fmt.pix.width,
				   ALLEGRO_WIDTH_MIN, ALLEGRO_WIDTH_MAX);
	f->fmt.pix.height = clamp_t(__u32, f->fmt.pix.height,
				    ALLEGRO_HEIGHT_MIN, ALLEGRO_HEIGHT_MAX);

	f->fmt.pix.pixelformat = V4L2_PIX_FMT_NV12;
	f->fmt.pix.bytesperline = round_up(f->fmt.pix.width, 32);
	f->fmt.pix.sizeimage =
		f->fmt.pix.bytesperline * f->fmt.pix.height * 3 / 2;

	return 0;
}

static int allegro_s_fmt_vid_out(struct file *file, void *fh,
				 struct v4l2_format *f)
{
	struct allegro_channel *channel = fh_to_channel(fh);
	int err;

	err = allegro_try_fmt_vid_out(file, fh, f);
	if (err)
		return err;

	channel->width = f->fmt.pix.width;
	channel->height = f->fmt.pix.height;
	channel->stride = f->fmt.pix.bytesperline;
	channel->sizeimage_raw = f->fmt.pix.sizeimage;

	channel->colorspace = f->fmt.pix.colorspace;
	channel->ycbcr_enc = f->fmt.pix.ycbcr_enc;
	channel->quantization = f->fmt.pix.quantization;
	channel->xfer_func = f->fmt.pix.xfer_func;

	channel->level =
		select_minimum_h264_level(channel->width, channel->height);
	channel->sizeimage_encoded =
		estimate_stream_size(channel->width, channel->height);

	return 0;
}

static int allegro_channel_cmd_stop(struct allegro_channel *channel)
{
	struct allegro_dev *dev = channel->dev;
	struct vb2_v4l2_buffer *dst_buf;

	switch (allegro_get_state(channel)) {
	case ALLEGRO_STATE_DRAIN:
	case ALLEGRO_STATE_WAIT_FOR_BUFFER:
		return -EBUSY;
	case ALLEGRO_STATE_ENCODING:
		allegro_set_state(channel, ALLEGRO_STATE_DRAIN);
		break;
	default:
		return 0;
	}

	/* If there are output buffers, they must be encoded */
	if (v4l2_m2m_num_src_bufs_ready(channel->fh.m2m_ctx) != 0) {
		v4l2_dbg(1, debug,  &dev->v4l2_dev,
			 "channel %d: CMD_STOP: continue encoding src buffers\n",
			 channel->mcu_channel_id);
		return 0;
	}

	/* If there are capture buffers, use it to signal EOS */
	dst_buf = v4l2_m2m_dst_buf_remove(channel->fh.m2m_ctx);
	if (dst_buf) {
		v4l2_dbg(1, debug,  &dev->v4l2_dev,
			 "channel %d: CMD_STOP: signaling EOS\n",
			 channel->mcu_channel_id);
		allegro_channel_buf_done(channel, dst_buf, VB2_BUF_STATE_DONE);
		return 0;
	}

	/*
	 * If there are no capture buffers, we need to wait for the next
	 * buffer to signal EOS.
	 */
	v4l2_dbg(1, debug,  &dev->v4l2_dev,
		 "channel %d: CMD_STOP: wait for CAPTURE buffer to signal EOS\n",
		 channel->mcu_channel_id);
	allegro_set_state(channel, ALLEGRO_STATE_WAIT_FOR_BUFFER);

	return 0;
}

static int allegro_channel_cmd_start(struct allegro_channel *channel)
{
	switch (allegro_get_state(channel)) {
	case ALLEGRO_STATE_DRAIN:
	case ALLEGRO_STATE_WAIT_FOR_BUFFER:
		return -EBUSY;
	case ALLEGRO_STATE_STOPPED:
		allegro_set_state(channel, ALLEGRO_STATE_ENCODING);
		break;
	default:
		return 0;
	}

	return 0;
}

static int allegro_encoder_cmd(struct file *file, void *fh,
			       struct v4l2_encoder_cmd *cmd)
{
	struct allegro_channel *channel = fh_to_channel(fh);
	int err;

	err = v4l2_m2m_ioctl_try_encoder_cmd(file, fh, cmd);
	if (err)
		return err;

	switch (cmd->cmd) {
	case V4L2_ENC_CMD_STOP:
		err = allegro_channel_cmd_stop(channel);
		break;
	case V4L2_ENC_CMD_START:
		err = allegro_channel_cmd_start(channel);
		break;
	default:
		err = -EINVAL;
		break;
	}

	return err;
}

static int allegro_enum_framesizes(struct file *file, void *fh,
				   struct v4l2_frmsizeenum *fsize)
{
	switch (fsize->pixel_format) {
	case V4L2_PIX_FMT_H264:
	case V4L2_PIX_FMT_NV12:
		break;
	default:
		return -EINVAL;
	}

	if (fsize->index)
		return -EINVAL;

	fsize->type = V4L2_FRMSIZE_TYPE_CONTINUOUS;
	fsize->stepwise.min_width = ALLEGRO_WIDTH_MIN;
	fsize->stepwise.max_width = ALLEGRO_WIDTH_MAX;
	fsize->stepwise.step_width = 1;
	fsize->stepwise.min_height = ALLEGRO_HEIGHT_MIN;
	fsize->stepwise.max_height = ALLEGRO_HEIGHT_MAX;
	fsize->stepwise.step_height = 1;

	return 0;
}

static int allegro_ioctl_streamon(struct file *file, void *priv,
				  enum v4l2_buf_type type)
{
	struct v4l2_fh *fh = file->private_data;
	struct allegro_channel *channel = fh_to_channel(fh);
	int err;

	if (type == V4L2_BUF_TYPE_VIDEO_CAPTURE) {
		err = allegro_create_channel(channel);
		if (err)
			return err;
	}

	return v4l2_m2m_streamon(file, fh->m2m_ctx, type);
}

static int allegro_g_parm(struct file *file, void *fh,
			  struct v4l2_streamparm *a)
{
	struct allegro_channel *channel = fh_to_channel(fh);
	struct v4l2_fract *timeperframe;

	if (a->type != V4L2_BUF_TYPE_VIDEO_OUTPUT)
		return -EINVAL;

	a->parm.output.capability = V4L2_CAP_TIMEPERFRAME;
	timeperframe = &a->parm.output.timeperframe;
	timeperframe->numerator = channel->framerate.denominator;
	timeperframe->denominator = channel->framerate.numerator;

	return 0;
}

static int allegro_s_parm(struct file *file, void *fh,
			  struct v4l2_streamparm *a)
{
	struct allegro_channel *channel = fh_to_channel(fh);
	struct v4l2_fract *timeperframe;
	int div;

	if (a->type != V4L2_BUF_TYPE_VIDEO_OUTPUT)
		return -EINVAL;

	a->parm.output.capability = V4L2_CAP_TIMEPERFRAME;
	timeperframe = &a->parm.output.timeperframe;

	if (timeperframe->numerator == 0 || timeperframe->denominator == 0)
		return allegro_g_parm(file, fh, a);

	div = gcd(timeperframe->denominator, timeperframe->numerator);
	channel->framerate.numerator = timeperframe->denominator / div;
	channel->framerate.denominator = timeperframe->numerator / div;

	return 0;
}

static int allegro_subscribe_event(struct v4l2_fh *fh,
				   const struct v4l2_event_subscription *sub)
{
	switch (sub->type) {
	case V4L2_EVENT_EOS:
		return v4l2_event_subscribe(fh, sub, 0, NULL);
	default:
		return v4l2_ctrl_subscribe_event(fh, sub);
	}
}

static const struct v4l2_ioctl_ops allegro_ioctl_ops = {
	.vidioc_querycap = allegro_querycap,
	.vidioc_enum_fmt_vid_cap = allegro_enum_fmt_vid,
	.vidioc_enum_fmt_vid_out = allegro_enum_fmt_vid,
	.vidioc_g_fmt_vid_cap = allegro_g_fmt_vid_cap,
	.vidioc_try_fmt_vid_cap = allegro_try_fmt_vid_cap,
	.vidioc_s_fmt_vid_cap = allegro_try_fmt_vid_cap,
	.vidioc_g_fmt_vid_out = allegro_g_fmt_vid_out,
	.vidioc_try_fmt_vid_out = allegro_try_fmt_vid_out,
	.vidioc_s_fmt_vid_out = allegro_s_fmt_vid_out,

	.vidioc_create_bufs = v4l2_m2m_ioctl_create_bufs,
	.vidioc_reqbufs = v4l2_m2m_ioctl_reqbufs,

	.vidioc_expbuf = v4l2_m2m_ioctl_expbuf,
	.vidioc_querybuf = v4l2_m2m_ioctl_querybuf,
	.vidioc_qbuf = v4l2_m2m_ioctl_qbuf,
	.vidioc_dqbuf = v4l2_m2m_ioctl_dqbuf,
	.vidioc_prepare_buf = v4l2_m2m_ioctl_prepare_buf,

	.vidioc_streamon = allegro_ioctl_streamon,
	.vidioc_streamoff = v4l2_m2m_ioctl_streamoff,

	.vidioc_try_encoder_cmd = v4l2_m2m_ioctl_try_encoder_cmd,
	.vidioc_encoder_cmd = allegro_encoder_cmd,
	.vidioc_enum_framesizes = allegro_enum_framesizes,

	.vidioc_g_parm		= allegro_g_parm,
	.vidioc_s_parm		= allegro_s_parm,

	.vidioc_subscribe_event = allegro_subscribe_event,
	.vidioc_unsubscribe_event = v4l2_event_unsubscribe,
};

static const struct v4l2_file_operations allegro_fops = {
	.owner = THIS_MODULE,
	.open = allegro_open,
	.release = allegro_release,
	.poll = v4l2_m2m_fop_poll,
	.unlocked_ioctl = video_ioctl2,
	.mmap = v4l2_m2m_fop_mmap,
};

static int allegro_register_device(struct allegro_dev *dev)
{
	struct video_device *video_dev = &dev->video_dev;

	strscpy(video_dev->name, "allegro", sizeof(video_dev->name));
	video_dev->fops = &allegro_fops;
	video_dev->ioctl_ops = &allegro_ioctl_ops;
	video_dev->release = video_device_release_empty;
	video_dev->lock = &dev->lock;
	video_dev->v4l2_dev = &dev->v4l2_dev;
	video_dev->vfl_dir = VFL_DIR_M2M;
	video_dev->device_caps = V4L2_CAP_VIDEO_M2M | V4L2_CAP_STREAMING;
	video_set_drvdata(video_dev, dev);

	return video_register_device(video_dev, VFL_TYPE_VIDEO, 0);
}

static void allegro_device_run(void *priv)
{
	struct allegro_channel *channel = priv;
	struct allegro_dev *dev = channel->dev;
	struct vb2_v4l2_buffer *src_buf;
	struct vb2_v4l2_buffer *dst_buf;
	dma_addr_t src_y;
	dma_addr_t src_uv;
	dma_addr_t dst_addr;
	unsigned long dst_size;
	u64 src_handle;
	u64 dst_handle;

	dst_buf = v4l2_m2m_dst_buf_remove(channel->fh.m2m_ctx);
	dst_addr = vb2_dma_contig_plane_dma_addr(&dst_buf->vb2_buf, 0);
	dst_size = vb2_plane_size(&dst_buf->vb2_buf, 0);
	dst_handle = allegro_put_buffer(channel, &channel->stream_shadow_list,
					dst_buf);
	allegro_mcu_send_put_stream_buffer(dev, channel, dst_addr, dst_size,
					   dst_handle);

	src_buf = v4l2_m2m_src_buf_remove(channel->fh.m2m_ctx);
	src_buf->sequence = channel->osequence++;
	src_y = vb2_dma_contig_plane_dma_addr(&src_buf->vb2_buf, 0);
	src_uv = src_y + (channel->stride * channel->height);
	src_handle = allegro_put_buffer(channel, &channel->source_shadow_list,
					src_buf);
	allegro_mcu_send_encode_frame(dev, channel, src_y, src_uv, src_handle);

	v4l2_m2m_job_finish(dev->m2m_dev, channel->fh.m2m_ctx);
}

static const struct v4l2_m2m_ops allegro_m2m_ops = {
	.device_run = allegro_device_run,
};

static int allegro_mcu_hw_init(struct allegro_dev *dev,
			       const struct fw_info *info)
{
	int err;

	allegro_mbox_init(dev, &dev->mbox_command,
			  info->mailbox_cmd, info->mailbox_size);
	allegro_mbox_init(dev, &dev->mbox_status,
			  info->mailbox_status, info->mailbox_size);

	allegro_mcu_enable_interrupts(dev);

	/* The mcu sends INIT after reset. */
	allegro_mcu_start(dev);
	err = allegro_mcu_wait_for_init_timeout(dev, 5000);
	if (err < 0) {
		v4l2_err(&dev->v4l2_dev,
			 "mcu did not send INIT after reset\n");
		err = -EIO;
		goto err_disable_interrupts;
	}

	err = allegro_alloc_buffer(dev, &dev->suballocator,
				   info->suballocator_size);
	if (err) {
		v4l2_err(&dev->v4l2_dev,
			 "failed to allocate %zu bytes for suballocator\n",
			 info->suballocator_size);
		goto err_reset_mcu;
	}

	allegro_mcu_send_init(dev, dev->suballocator.paddr,
			      dev->suballocator.size);
	err = allegro_mcu_wait_for_init_timeout(dev, 5000);
	if (err < 0) {
		v4l2_err(&dev->v4l2_dev,
			 "mcu failed to configure sub-allocator\n");
		err = -EIO;
		goto err_free_suballocator;
	}

	return 0;

err_free_suballocator:
	allegro_free_buffer(dev, &dev->suballocator);
err_reset_mcu:
	allegro_mcu_reset(dev);
err_disable_interrupts:
	allegro_mcu_disable_interrupts(dev);

	return err;
}

static int allegro_mcu_hw_deinit(struct allegro_dev *dev)
{
	int err;

	err = allegro_mcu_reset(dev);
	if (err)
		v4l2_warn(&dev->v4l2_dev,
			  "mcu failed to enter sleep state\n");

	err = allegro_mcu_disable_interrupts(dev);
	if (err)
		v4l2_warn(&dev->v4l2_dev,
			  "failed to disable interrupts\n");

	allegro_free_buffer(dev, &dev->suballocator);

	return 0;
}

static void allegro_fw_callback(const struct firmware *fw, void *context)
{
	struct allegro_dev *dev = context;
	const char *fw_codec_name = "al5e.fw";
	const struct firmware *fw_codec;
	int err;
	const struct fw_info *info;

	if (!fw)
		return;

	v4l2_dbg(1, debug, &dev->v4l2_dev,
		 "requesting codec firmware '%s'\n", fw_codec_name);
	err = request_firmware(&fw_codec, fw_codec_name, &dev->plat_dev->dev);
	if (err)
		goto err_release_firmware;

	info = allegro_get_firmware_info(dev, fw, fw_codec);
	if (!info) {
		v4l2_err(&dev->v4l2_dev, "firmware is not supported\n");
		goto err_release_firmware_codec;
	}

	v4l2_info(&dev->v4l2_dev,
		  "using mcu firmware version '%s'\n", info->version);

	/* Ensure that the mcu is sleeping at the reset vector */
	err = allegro_mcu_reset(dev);
	if (err) {
		v4l2_err(&dev->v4l2_dev, "failed to reset mcu\n");
		goto err_release_firmware_codec;
	}

	allegro_copy_firmware(dev, fw->data, fw->size);
	allegro_copy_fw_codec(dev, fw_codec->data, fw_codec->size);

	err = allegro_mcu_hw_init(dev, info);
	if (err) {
		v4l2_err(&dev->v4l2_dev, "failed to initialize mcu\n");
		goto err_free_fw_codec;
	}

	dev->m2m_dev = v4l2_m2m_init(&allegro_m2m_ops);
	if (IS_ERR(dev->m2m_dev)) {
		v4l2_err(&dev->v4l2_dev, "failed to init mem2mem device\n");
		goto err_mcu_hw_deinit;
	}

	err = allegro_register_device(dev);
	if (err) {
		v4l2_err(&dev->v4l2_dev, "failed to register video device\n");
		goto err_m2m_release;
	}

	v4l2_dbg(1, debug, &dev->v4l2_dev,
		 "allegro codec registered as /dev/video%d\n",
		 dev->video_dev.num);

	release_firmware(fw_codec);
	release_firmware(fw);

	return;

err_m2m_release:
	v4l2_m2m_release(dev->m2m_dev);
	dev->m2m_dev = NULL;
err_mcu_hw_deinit:
	allegro_mcu_hw_deinit(dev);
err_free_fw_codec:
	allegro_free_fw_codec(dev);
err_release_firmware_codec:
	release_firmware(fw_codec);
err_release_firmware:
	release_firmware(fw);
}

static int allegro_firmware_request_nowait(struct allegro_dev *dev)
{
	const char *fw = "al5e_b.fw";

	v4l2_dbg(1, debug, &dev->v4l2_dev,
		 "requesting firmware '%s'\n", fw);
	return request_firmware_nowait(THIS_MODULE, true, fw,
				       &dev->plat_dev->dev, GFP_KERNEL, dev,
				       allegro_fw_callback);
}

static int allegro_probe(struct platform_device *pdev)
{
	struct allegro_dev *dev;
	struct resource *res, *sram_res;
	int ret;
	int irq;
	void __iomem *regs, *sram_regs;

	dev = devm_kzalloc(&pdev->dev, sizeof(*dev), GFP_KERNEL);
	if (!dev)
		return -ENOMEM;
	dev->plat_dev = pdev;
	init_completion(&dev->init_complete);
	INIT_LIST_HEAD(&dev->channels);

	mutex_init(&dev->lock);

	res = platform_get_resource_byname(pdev, IORESOURCE_MEM, "regs");
	if (!res) {
		dev_err(&pdev->dev,
			"regs resource missing from device tree\n");
		return -EINVAL;
	}
	regs = devm_ioremap(&pdev->dev, res->start, resource_size(res));
	if (IS_ERR(regs)) {
		dev_err(&pdev->dev, "failed to map registers\n");
		return PTR_ERR(regs);
	}
	dev->regmap = devm_regmap_init_mmio(&pdev->dev, regs,
					    &allegro_regmap_config);
	if (IS_ERR(dev->regmap)) {
		dev_err(&pdev->dev, "failed to init regmap\n");
		return PTR_ERR(dev->regmap);
	}

	sram_res = platform_get_resource_byname(pdev, IORESOURCE_MEM, "sram");
	if (!sram_res) {
		dev_err(&pdev->dev,
			"sram resource missing from device tree\n");
		return -EINVAL;
	}
	sram_regs = devm_ioremap(&pdev->dev,
				 sram_res->start,
				 resource_size(sram_res));
	if (IS_ERR(sram_regs)) {
		dev_err(&pdev->dev, "failed to map sram\n");
		return PTR_ERR(sram_regs);
	}
	dev->sram = devm_regmap_init_mmio(&pdev->dev, sram_regs,
					  &allegro_sram_config);
	if (IS_ERR(dev->sram)) {
		dev_err(&pdev->dev, "failed to init sram\n");
		return PTR_ERR(dev->sram);
	}

	irq = platform_get_irq(pdev, 0);
	if (irq < 0)
		return irq;
	ret = devm_request_threaded_irq(&pdev->dev, irq,
					allegro_hardirq,
					allegro_irq_thread,
					IRQF_SHARED, dev_name(&pdev->dev), dev);
	if (ret < 0) {
		dev_err(&pdev->dev, "failed to request irq: %d\n", ret);
		return ret;
	}

	ret = v4l2_device_register(&pdev->dev, &dev->v4l2_dev);
	if (ret)
		return ret;

	platform_set_drvdata(pdev, dev);

	ret = allegro_firmware_request_nowait(dev);
	if (ret < 0) {
		v4l2_err(&dev->v4l2_dev,
			 "failed to request firmware: %d\n", ret);
		return ret;
	}

	return 0;
}

static int allegro_remove(struct platform_device *pdev)
{
	struct allegro_dev *dev = platform_get_drvdata(pdev);

	video_unregister_device(&dev->video_dev);
	if (dev->m2m_dev)
		v4l2_m2m_release(dev->m2m_dev);
	allegro_mcu_hw_deinit(dev);
	allegro_free_fw_codec(dev);

	v4l2_device_unregister(&dev->v4l2_dev);

	return 0;
}

static const struct of_device_id allegro_dt_ids[] = {
	{ .compatible = "allegro,al5e-1.1" },
	{ /* sentinel */ }
};

MODULE_DEVICE_TABLE(of, allegro_dt_ids);

static struct platform_driver allegro_driver = {
	.probe = allegro_probe,
	.remove = allegro_remove,
	.driver = {
		.name = "allegro",
		.of_match_table = of_match_ptr(allegro_dt_ids),
	},
};

module_platform_driver(allegro_driver);

MODULE_LICENSE("GPL");
MODULE_AUTHOR("Michael Tretter <kernel@pengutronix.de>");
MODULE_DESCRIPTION("Allegro DVT encoder driver");<|MERGE_RESOLUTION|>--- conflicted
+++ resolved
@@ -299,205 +299,11 @@
 	return lower_32_bits(size);
 }
 
-<<<<<<< HEAD
 static inline u32 to_codec_addr(struct allegro_dev *dev, dma_addr_t phys)
 {
 	if (upper_32_bits(phys))
 		v4l2_warn(&dev->v4l2_dev,
 			  "address %pad cannot be used by codec\n", &phys);
-=======
-	switch (type) {
-	case MCU_MSG_TYPE_INIT:
-		return "INIT";
-	case MCU_MSG_TYPE_CREATE_CHANNEL:
-		return "CREATE_CHANNEL";
-	case MCU_MSG_TYPE_DESTROY_CHANNEL:
-		return "DESTROY_CHANNEL";
-	case MCU_MSG_TYPE_ENCODE_FRAME:
-		return "ENCODE_FRAME";
-	case MCU_MSG_TYPE_PUT_STREAM_BUFFER:
-		return "PUT_STREAM_BUFFER";
-	case MCU_MSG_TYPE_PUSH_BUFFER_INTERMEDIATE:
-		return "PUSH_BUFFER_INTERMEDIATE";
-	case MCU_MSG_TYPE_PUSH_BUFFER_REFERENCE:
-		return "PUSH_BUFFER_REFERENCE";
-	default:
-		snprintf(buf, sizeof(buf), "(0x%04x)", type);
-		return buf;
-	}
-}
-
-struct mcu_msg_header {
-	u16 length;		/* length of the body in bytes */
-	u16 type;
-} __attribute__ ((__packed__));
-
-struct mcu_msg_init_request {
-	struct mcu_msg_header header;
-	u32 reserved0;		/* maybe a unused channel id */
-	u32 suballoc_dma;
-	u32 suballoc_size;
-	s32 l2_cache[3];
-} __attribute__ ((__packed__));
-
-struct mcu_msg_init_response {
-	struct mcu_msg_header header;
-	u32 reserved0;
-} __attribute__ ((__packed__));
-
-struct mcu_msg_create_channel {
-	struct mcu_msg_header header;
-	u32 user_id;
-	u16 width;
-	u16 height;
-	u32 format;
-	u32 colorspace;
-	u32 src_mode;
-	u8 profile;
-	u16 constraint_set_flags;
-	s8 codec;
-	u16 level;
-	u16 tier;
-	u32 sps_param;
-	u32 pps_param;
-
-	u32 enc_option;
-#define AL_OPT_WPP			BIT(0)
-#define AL_OPT_TILE			BIT(1)
-#define AL_OPT_LF			BIT(2)
-#define AL_OPT_LF_X_SLICE		BIT(3)
-#define AL_OPT_LF_X_TILE		BIT(4)
-#define AL_OPT_SCL_LST			BIT(5)
-#define AL_OPT_CONST_INTRA_PRED		BIT(6)
-#define AL_OPT_QP_TAB_RELATIVE		BIT(7)
-#define AL_OPT_FIX_PREDICTOR		BIT(8)
-#define AL_OPT_CUSTOM_LDA		BIT(9)
-#define AL_OPT_ENABLE_AUTO_QP		BIT(10)
-#define AL_OPT_ADAPT_AUTO_QP		BIT(11)
-#define AL_OPT_TRANSFO_SKIP		BIT(13)
-#define AL_OPT_FORCE_REC		BIT(15)
-#define AL_OPT_FORCE_MV_OUT		BIT(16)
-#define AL_OPT_FORCE_MV_CLIP		BIT(17)
-#define AL_OPT_LOWLAT_SYNC		BIT(18)
-#define AL_OPT_LOWLAT_INT		BIT(19)
-#define AL_OPT_RDO_COST_MODE		BIT(20)
-
-	s8 beta_offset;
-	s8 tc_offset;
-	u16 reserved10;
-	u32 unknown11;
-	u32 unknown12;
-	u16 num_slices;
-	u16 prefetch_auto;
-	u32 prefetch_mem_offset;
-	u32 prefetch_mem_size;
-	u16 clip_hrz_range;
-	u16 clip_vrt_range;
-	u16 me_range[4];
-	u8 max_cu_size;
-	u8 min_cu_size;
-	u8 max_tu_size;
-	u8 min_tu_size;
-	u8 max_transfo_depth_inter;
-	u8 max_transfo_depth_intra;
-	u16 reserved20;
-	u32 entropy_mode;
-	u32 wp_mode;
-
-	/* rate control param */
-	u32 rate_control_mode;
-	u32 initial_rem_delay;
-	u32 cpb_size;
-	u16 framerate;
-	u16 clk_ratio;
-	u32 target_bitrate;
-	u32 max_bitrate;
-	u16 initial_qp;
-	u16 min_qp;
-	u16 max_qp;
-	s16 ip_delta;
-	s16 pb_delta;
-	u16 golden_ref;
-	u16 golden_delta;
-	u16 golden_ref_frequency;
-	u32 rate_control_option;
-
-	/* gop param */
-	u32 gop_ctrl_mode;
-	u32 freq_ird;
-	u32 freq_lt;
-	u32 gdr_mode;
-	u32 gop_length;
-	u32 unknown39;
-
-	u32 subframe_latency;
-	u32 lda_control_mode;
-} __attribute__ ((__packed__));
-
-struct mcu_msg_create_channel_response {
-	struct mcu_msg_header header;
-	u32 channel_id;
-	u32 user_id;
-	u32 options;
-	u32 num_core;
-	u32 pps_param;
-	u32 int_buffers_count;
-	u32 int_buffers_size;
-	u32 rec_buffers_count;
-	u32 rec_buffers_size;
-	u32 reserved;
-	u32 error_code;
-} __attribute__ ((__packed__));
-
-struct mcu_msg_destroy_channel {
-	struct mcu_msg_header header;
-	u32 channel_id;
-} __attribute__ ((__packed__));
-
-struct mcu_msg_destroy_channel_response {
-	struct mcu_msg_header header;
-	u32 channel_id;
-} __attribute__ ((__packed__));
-
-struct mcu_msg_push_buffers_internal_buffer {
-	u32 dma_addr;
-	u32 mcu_addr;
-	u32 size;
-} __attribute__ ((__packed__));
-
-struct mcu_msg_push_buffers_internal {
-	struct mcu_msg_header header;
-	u32 channel_id;
-	struct mcu_msg_push_buffers_internal_buffer buffer[];
-} __attribute__ ((__packed__));
-
-struct mcu_msg_put_stream_buffer {
-	struct mcu_msg_header header;
-	u32 channel_id;
-	u32 dma_addr;
-	u32 mcu_addr;
-	u32 size;
-	u32 offset;
-	u64 stream_id;
-} __attribute__ ((__packed__));
-
-struct mcu_msg_encode_frame {
-	struct mcu_msg_header header;
-	u32 channel_id;
-	u32 reserved;
-
-	u32 encoding_options;
-#define AL_OPT_USE_QP_TABLE		BIT(0)
-#define AL_OPT_FORCE_LOAD		BIT(1)
-#define AL_OPT_USE_L2			BIT(2)
-#define AL_OPT_DISABLE_INTRA		BIT(3)
-#define AL_OPT_DEPENDENT_SLICES		BIT(4)
-
-	s16 pps_qp;
-	u16 padding;
-	u64 user_param;
-	u64 src_handle;
->>>>>>> e681bb28
 
 	return lower_32_bits(phys);
 }
@@ -2597,22 +2403,15 @@
 			0, ALLEGRO_GOP_SIZE_MAX,
 			1, channel->gop_size);
 	v4l2_ctrl_new_std(handler,
-<<<<<<< HEAD
-			&allegro_ctrl_ops,
-			V4L2_CID_MIN_BUFFERS_FOR_OUTPUT,
-			1, 32,
-			1, 1);
-	if (handler->error != 0) {
-		ret = handler->error;
-		goto error;
-	}
-
-=======
 			  &allegro_ctrl_ops,
 			  V4L2_CID_MIN_BUFFERS_FOR_OUTPUT,
 			  1, 32,
 			  1, 1);
->>>>>>> e681bb28
+	if (handler->error != 0) {
+		ret = handler->error;
+		goto error;
+	}
+
 	channel->fh.ctrl_handler = handler;
 
 	v4l2_ctrl_cluster(3, &channel->mpeg_video_bitrate_mode);
