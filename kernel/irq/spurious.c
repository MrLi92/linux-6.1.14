/*
 * linux/kernel/irq/spurious.c
 *
 * Copyright (C) 1992, 1998-2004 Linus Torvalds, Ingo Molnar
 *
 * This file contains spurious interrupt handling.
 */

#include <linux/jiffies.h>
#include <linux/irq.h>
#include <linux/module.h>
#include <linux/kallsyms.h>
#include <linux/interrupt.h>
#include <linux/moduleparam.h>
#include <linux/timer.h>

#include "internals.h"

static int irqfixup __read_mostly;

#define POLL_SPURIOUS_IRQ_INTERVAL (HZ/10)
static void poll_spurious_irqs(unsigned long dummy);
static DEFINE_TIMER(poll_spurious_irq_timer, poll_spurious_irqs, 0, 0);
static int irq_poll_cpu;
static atomic_t irq_poll_active;

/*
 * We wait here for a poller to finish.
 *
 * If the poll runs on this CPU, then we yell loudly and return
 * false. That will leave the interrupt line disabled in the worst
 * case, but it should never happen.
 *
 * We wait until the poller is done and then recheck disabled and
 * action (about to be disabled). Only if it's still active, we return
 * true and let the handler run.
 */
bool irq_wait_for_poll(struct irq_desc *desc)
{
	if (WARN_ONCE(irq_poll_cpu == smp_processor_id(),
		      "irq poll in progress on cpu %d for irq %d\n",
		      smp_processor_id(), desc->irq_data.irq))
		return false;

#ifdef CONFIG_SMP
	do {
		raw_spin_unlock(&desc->lock);
<<<<<<< HEAD
		while (desc->istate & IRQS_INPROGRESS)
			cpu_relax();
		raw_spin_lock(&desc->lock);
	} while (desc->istate & IRQS_INPROGRESS);
	/* Might have been disabled in meantime */
	return !(desc->istate & IRQS_DISABLED) && desc->action;
=======
		while (irqd_irq_inprogress(&desc->irq_data))
			cpu_relax();
		raw_spin_lock(&desc->lock);
	} while (irqd_irq_inprogress(&desc->irq_data));
	/* Might have been disabled in meantime */
	return !irqd_irq_disabled(&desc->irq_data) && desc->action;
>>>>>>> 00b317a4
#else
	return false;
#endif
}


/*
 * Recovery handler for misrouted interrupts.
 */
static int try_one_irq(int irq, struct irq_desc *desc, bool force)
{
	irqreturn_t ret = IRQ_NONE;
	struct irqaction *action;

	raw_spin_lock(&desc->lock);

	/* PER_CPU and nested thread interrupts are never polled */
	if (irq_settings_is_per_cpu(desc) || irq_settings_is_nested_thread(desc))
		goto out;

	/*
	 * Do not poll disabled interrupts unless the spurious
	 * disabled poller asks explicitely.
	 */
<<<<<<< HEAD
	if ((desc->istate & IRQS_DISABLED) && !force)
=======
	if (irqd_irq_disabled(&desc->irq_data) && !force)
>>>>>>> 00b317a4
		goto out;

	/*
	 * All handlers must agree on IRQF_SHARED, so we test just the
	 * first. Check for action->next as well.
	 */
	action = desc->action;
	if (!action || !(action->flags & IRQF_SHARED) ||
	    (action->flags & __IRQF_TIMER) || !action->next)
		goto out;

	/* Already running on another processor */
<<<<<<< HEAD
	if (desc->istate & IRQS_INPROGRESS) {
=======
	if (irqd_irq_inprogress(&desc->irq_data)) {
>>>>>>> 00b317a4
		/*
		 * Already running: If it is shared get the other
		 * CPU to go looking for our mystery interrupt too
		 */
<<<<<<< HEAD
		irq_compat_set_pending(desc);
=======
>>>>>>> 00b317a4
		desc->istate |= IRQS_PENDING;
		goto out;
	}

	/* Mark it poll in progress */
	desc->istate |= IRQS_POLL_INPROGRESS;
	do {
		if (handle_irq_event(desc) == IRQ_HANDLED)
			ret = IRQ_HANDLED;
		action = desc->action;
	} while ((desc->istate & IRQS_PENDING) && action);
	desc->istate &= ~IRQS_POLL_INPROGRESS;
out:
	raw_spin_unlock(&desc->lock);
	return ret == IRQ_HANDLED;
}

static int misrouted_irq(int irq)
{
	struct irq_desc *desc;
	int i, ok = 0;

	if (atomic_inc_return(&irq_poll_active) == 1)
		goto out;

	irq_poll_cpu = smp_processor_id();

	for_each_irq_desc(i, desc) {
		if (!i)
			 continue;

		if (i == irq)	/* Already tried */
			continue;

		if (try_one_irq(i, desc, false))
			ok = 1;
	}
out:
	atomic_dec(&irq_poll_active);
	/* So the caller can adjust the irq error counts */
	return ok;
}

static void poll_spurious_irqs(unsigned long dummy)
{
	struct irq_desc *desc;
	int i;

	if (atomic_inc_return(&irq_poll_active) != 1)
		goto out;
	irq_poll_cpu = smp_processor_id();

	for_each_irq_desc(i, desc) {
		unsigned int state;

		if (!i)
			 continue;

		/* Racy but it doesn't matter */
		state = desc->istate;
		barrier();
		if (!(state & IRQS_SPURIOUS_DISABLED))
			continue;

		local_irq_disable();
		try_one_irq(i, desc, true);
		local_irq_enable();
	}
out:
	atomic_dec(&irq_poll_active);
	mod_timer(&poll_spurious_irq_timer,
		  jiffies + POLL_SPURIOUS_IRQ_INTERVAL);
}

/*
 * If 99,900 of the previous 100,000 interrupts have not been handled
 * then assume that the IRQ is stuck in some manner. Drop a diagnostic
 * and try to turn the IRQ off.
 *
 * (The other 100-of-100,000 interrupts may have been a correctly
 *  functioning device sharing an IRQ with the failing one)
 */
static void
__report_bad_irq(unsigned int irq, struct irq_desc *desc,
		 irqreturn_t action_ret)
{
	struct irqaction *action;
	unsigned long flags;

	if (action_ret != IRQ_HANDLED && action_ret != IRQ_NONE) {
		printk(KERN_ERR "irq event %d: bogus return value %x\n",
				irq, action_ret);
	} else {
		printk(KERN_ERR "irq %d: nobody cared (try booting with "
				"the \"irqpoll\" option)\n", irq);
	}
	dump_stack();
	printk(KERN_ERR "handlers:\n");

	/*
	 * We need to take desc->lock here. note_interrupt() is called
	 * w/o desc->lock held, but IRQ_PROGRESS set. We might race
	 * with something else removing an action. It's ok to take
	 * desc->lock here. See synchronize_irq().
	 */
	raw_spin_lock_irqsave(&desc->lock, flags);
	action = desc->action;
	while (action) {
		printk(KERN_ERR "[<%p>]", action->handler);
		print_symbol(" (%s)",
			(unsigned long)action->handler);
		printk("\n");
		action = action->next;
	}
	raw_spin_unlock_irqrestore(&desc->lock, flags);
}

static void
report_bad_irq(unsigned int irq, struct irq_desc *desc, irqreturn_t action_ret)
{
	static int count = 100;

	if (count > 0) {
		count--;
		__report_bad_irq(irq, desc, action_ret);
	}
}

static inline int
try_misrouted_irq(unsigned int irq, struct irq_desc *desc,
		  irqreturn_t action_ret)
{
	struct irqaction *action;

	if (!irqfixup)
		return 0;

	/* We didn't actually handle the IRQ - see if it was misrouted? */
	if (action_ret == IRQ_NONE)
		return 1;

	/*
	 * But for 'irqfixup == 2' we also do it for handled interrupts if
	 * they are marked as IRQF_IRQPOLL (or for irq zero, which is the
	 * traditional PC timer interrupt.. Legacy)
	 */
	if (irqfixup < 2)
		return 0;

	if (!irq)
		return 1;

	/*
	 * Since we don't get the descriptor lock, "action" can
	 * change under us.  We don't really care, but we don't
	 * want to follow a NULL pointer. So tell the compiler to
	 * just load it once by using a barrier.
	 */
	action = desc->action;
	barrier();
	return action && (action->flags & IRQF_IRQPOLL);
}

void note_interrupt(unsigned int irq, struct irq_desc *desc,
		    irqreturn_t action_ret)
{
	if (desc->istate & IRQS_POLL_INPROGRESS)
		return;

	if (unlikely(action_ret != IRQ_HANDLED)) {
		/*
		 * If we are seeing only the odd spurious IRQ caused by
		 * bus asynchronicity then don't eventually trigger an error,
		 * otherwise the counter becomes a doomsday timer for otherwise
		 * working systems
		 */
		if (time_after(jiffies, desc->last_unhandled + HZ/10))
			desc->irqs_unhandled = 1;
		else
			desc->irqs_unhandled++;
		desc->last_unhandled = jiffies;
		if (unlikely(action_ret != IRQ_NONE))
			report_bad_irq(irq, desc, action_ret);
	}

	if (unlikely(try_misrouted_irq(irq, desc, action_ret))) {
		int ok = misrouted_irq(irq);
		if (action_ret == IRQ_NONE)
			desc->irqs_unhandled -= ok;
	}

	desc->irq_count++;
	if (likely(desc->irq_count < 100000))
		return;

	desc->irq_count = 0;
	if (unlikely(desc->irqs_unhandled > 99900)) {
		/*
		 * The interrupt is stuck
		 */
		__report_bad_irq(irq, desc, action_ret);
		/*
		 * Now kill the IRQ
		 */
		printk(KERN_EMERG "Disabling IRQ #%d\n", irq);
		desc->istate |= IRQS_SPURIOUS_DISABLED;
		desc->depth++;
		irq_disable(desc);

		mod_timer(&poll_spurious_irq_timer,
			  jiffies + POLL_SPURIOUS_IRQ_INTERVAL);
	}
	desc->irqs_unhandled = 0;
}

int noirqdebug __read_mostly;

int noirqdebug_setup(char *str)
{
	noirqdebug = 1;
	printk(KERN_INFO "IRQ lockup detection disabled\n");

	return 1;
}

__setup("noirqdebug", noirqdebug_setup);
module_param(noirqdebug, bool, 0644);
MODULE_PARM_DESC(noirqdebug, "Disable irq lockup detection when true");

static int __init irqfixup_setup(char *str)
{
	irqfixup = 1;
	printk(KERN_WARNING "Misrouted IRQ fixup support enabled.\n");
	printk(KERN_WARNING "This may impact system performance.\n");

	return 1;
}

__setup("irqfixup", irqfixup_setup);
module_param(irqfixup, int, 0644);

static int __init irqpoll_setup(char *str)
{
	irqfixup = 2;
	printk(KERN_WARNING "Misrouted IRQ fixup and polling support "
				"enabled\n");
	printk(KERN_WARNING "This may significantly impact system "
				"performance\n");
	return 1;
}

__setup("irqpoll", irqpoll_setup);<|MERGE_RESOLUTION|>--- conflicted
+++ resolved
@@ -45,21 +45,12 @@
 #ifdef CONFIG_SMP
 	do {
 		raw_spin_unlock(&desc->lock);
-<<<<<<< HEAD
-		while (desc->istate & IRQS_INPROGRESS)
-			cpu_relax();
-		raw_spin_lock(&desc->lock);
-	} while (desc->istate & IRQS_INPROGRESS);
-	/* Might have been disabled in meantime */
-	return !(desc->istate & IRQS_DISABLED) && desc->action;
-=======
 		while (irqd_irq_inprogress(&desc->irq_data))
 			cpu_relax();
 		raw_spin_lock(&desc->lock);
 	} while (irqd_irq_inprogress(&desc->irq_data));
 	/* Might have been disabled in meantime */
 	return !irqd_irq_disabled(&desc->irq_data) && desc->action;
->>>>>>> 00b317a4
 #else
 	return false;
 #endif
@@ -84,11 +75,7 @@
 	 * Do not poll disabled interrupts unless the spurious
 	 * disabled poller asks explicitely.
 	 */
-<<<<<<< HEAD
-	if ((desc->istate & IRQS_DISABLED) && !force)
-=======
 	if (irqd_irq_disabled(&desc->irq_data) && !force)
->>>>>>> 00b317a4
 		goto out;
 
 	/*
@@ -101,19 +88,11 @@
 		goto out;
 
 	/* Already running on another processor */
-<<<<<<< HEAD
-	if (desc->istate & IRQS_INPROGRESS) {
-=======
 	if (irqd_irq_inprogress(&desc->irq_data)) {
->>>>>>> 00b317a4
 		/*
 		 * Already running: If it is shared get the other
 		 * CPU to go looking for our mystery interrupt too
 		 */
-<<<<<<< HEAD
-		irq_compat_set_pending(desc);
-=======
->>>>>>> 00b317a4
 		desc->istate |= IRQS_PENDING;
 		goto out;
 	}
