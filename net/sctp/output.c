--- conflicted
+++ resolved
@@ -405,25 +405,10 @@
 	struct sctp_transport *tp = packet->transport;
 	struct sctp_auth_chunk *auth = NULL;
 	struct sctp_chunk *chunk, *tmp;
-<<<<<<< HEAD
-	struct sock *sk;
-	int err = 0;
-	int padding;		/* How much padding do we need?  */
-	int pkt_size;
-	__u8 has_data = 0;
-	int gso = 0;
-	int pktcount = 0;
-	int auth_len = 0;
-	struct dst_entry *dst;
-	unsigned char *auth = NULL;	/* pointer to auth in skb data */
-
-	pr_debug("%s: packet:%p\n", __func__, packet);
-=======
 	int pkt_count = 0, pkt_size;
 	struct sock *sk = head->sk;
 	struct sk_buff *nskb;
 	int auth_len = 0;
->>>>>>> c470abd4
 
 	if (gso) {
 		skb_shinfo(head)->gso_type = sk->sk_gso_type;
@@ -435,35 +420,11 @@
 	}
 
 	do {
-<<<<<<< HEAD
-		/* Set up convenience variables... */
-		chunk = list_entry(packet->chunk_list.next, struct sctp_chunk, list);
-		pktcount++;
-
-		/* Calculate packet size, so it fits in PMTU. Leave
-		 * other chunks for the next packets.
-		 */
-		if (gso) {
-			pkt_size = packet->overhead;
-			list_for_each_entry(chunk, &packet->chunk_list, list) {
-				int padded = SCTP_PAD4(chunk->skb->len);
-
-				if (chunk == packet->auth)
-					auth_len = padded;
-				else if (auth_len + padded + packet->overhead >
-					 tp->pathmtu)
-					goto nomem;
-				else if (pkt_size + padded > tp->pathmtu)
-					break;
-				pkt_size += padded;
-			}
-=======
 		/* calculate the pkt_size and alloc nskb */
 		pkt_size = packet->overhead;
 		list_for_each_entry_safe(chunk, tmp, &packet->chunk_list,
 					 list) {
 			int padded = SCTP_PAD4(chunk->skb->len);
->>>>>>> c470abd4
 
 			if (chunk == packet->auth)
 				auth_len = padded;
